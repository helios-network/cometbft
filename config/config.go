package config

import (
	"encoding/hex"
	"errors"
	"fmt"
	"net/http"
	"os"
	"path/filepath"
	"regexp"
	"strings"
	"time"

	cmterrors "github.com/cometbft/cometbft/types/errors"

	"github.com/cometbft/cometbft/version"
)

const (
	// FuzzModeDrop is a mode in which we randomly drop reads/writes, connections or sleep
	FuzzModeDrop = iota
	// FuzzModeDelay is a mode in which we randomly sleep
	FuzzModeDelay

	// LogFormatPlain is a format for colored text
	LogFormatPlain = "plain"
	// LogFormatJSON is a format for json output
	LogFormatJSON = "json"

	// DefaultLogLevel defines a default log level as INFO.
	DefaultLogLevel = "info"

	DefaultCometDir  = ".cometbft"
	DefaultConfigDir = "config"
	DefaultDataDir   = "data"

	DefaultConfigFileName  = "config.toml"
	DefaultGenesisJSONName = "genesis.json"

	DefaultPrivValKeyName   = "priv_validator_key.json"
	DefaultPrivValStateName = "priv_validator_state.json"

	DefaultNodeKeyName  = "node_key.json"
	DefaultAddrBookName = "addrbook.json"

	DefaultPruningInterval = 10 * time.Second

	v0 = "v0"
	v1 = "v1"
	v2 = "v2"
)

// NOTE: Most of the structs & relevant comments + the
// default configuration options were used to manually
// generate the config.toml. Please reflect any changes
// made here in the defaultConfigTemplate constant in
// config/toml.go
// NOTE: libs/cli must know to look in the config dir!
var (
	defaultConfigFilePath   = filepath.Join(DefaultConfigDir, DefaultConfigFileName)
	defaultGenesisJSONPath  = filepath.Join(DefaultConfigDir, DefaultGenesisJSONName)
	defaultPrivValKeyPath   = filepath.Join(DefaultConfigDir, DefaultPrivValKeyName)
	defaultPrivValStatePath = filepath.Join(DefaultDataDir, DefaultPrivValStateName)

	defaultNodeKeyPath  = filepath.Join(DefaultConfigDir, DefaultNodeKeyName)
	defaultAddrBookPath = filepath.Join(DefaultConfigDir, DefaultAddrBookName)

	minSubscriptionBufferSize     = 100
	defaultSubscriptionBufferSize = 200

	// taken from https://semver.org/
	semverRegexp = regexp.MustCompile(`^(?P<major>0|[1-9]\d*)\.(?P<minor>0|[1-9]\d*)\.(?P<patch>0|[1-9]\d*)(?:-(?P<prerelease>(?:0|[1-9]\d*|\d*[a-zA-Z-][0-9a-zA-Z-]*)(?:\.(?:0|[1-9]\d*|\d*[a-zA-Z-][0-9a-zA-Z-]*))*))?(?:\+(?P<buildmetadata>[0-9a-zA-Z-]+(?:\.[0-9a-zA-Z-]+)*))?$`)
)

// Config defines the top level configuration for a CometBFT node
type Config struct {
	// Top level options use an anonymous struct
	BaseConfig `mapstructure:",squash"`

	// Options for services
	RPC             *RPCConfig             `mapstructure:"rpc"`
	GRPC            *GRPCConfig            `mapstructure:"grpc"`
	P2P             *P2PConfig             `mapstructure:"p2p"`
	Mempool         *MempoolConfig         `mapstructure:"mempool"`
	StateSync       *StateSyncConfig       `mapstructure:"statesync"`
	BlockSync       *BlockSyncConfig       `mapstructure:"blocksync"`
	Consensus       *ConsensusConfig       `mapstructure:"consensus"`
	Storage         *StorageConfig         `mapstructure:"storage"`
	TxIndex         *TxIndexConfig         `mapstructure:"tx_index"`
	Instrumentation *InstrumentationConfig `mapstructure:"instrumentation"`
}

// DefaultConfig returns a default configuration for a CometBFT node
func DefaultConfig() *Config {
	return &Config{
		BaseConfig:      DefaultBaseConfig(),
		RPC:             DefaultRPCConfig(),
		GRPC:            DefaultGRPCConfig(),
		P2P:             DefaultP2PConfig(),
		Mempool:         DefaultMempoolConfig(),
		StateSync:       DefaultStateSyncConfig(),
		BlockSync:       DefaultBlockSyncConfig(),
		Consensus:       DefaultConsensusConfig(),
		Storage:         DefaultStorageConfig(),
		TxIndex:         DefaultTxIndexConfig(),
		Instrumentation: DefaultInstrumentationConfig(),
	}
}

// TestConfig returns a configuration that can be used for testing
func TestConfig() *Config {
	return &Config{
		BaseConfig:      TestBaseConfig(),
		RPC:             TestRPCConfig(),
		GRPC:            TestGRPCConfig(),
		P2P:             TestP2PConfig(),
		Mempool:         TestMempoolConfig(),
		StateSync:       TestStateSyncConfig(),
		BlockSync:       TestBlockSyncConfig(),
		Consensus:       TestConsensusConfig(),
		Storage:         TestStorageConfig(),
		TxIndex:         TestTxIndexConfig(),
		Instrumentation: TestInstrumentationConfig(),
	}
}

// SetRoot sets the RootDir for all Config structs
func (cfg *Config) SetRoot(root string) *Config {
	cfg.BaseConfig.RootDir = root
	cfg.RPC.RootDir = root
	cfg.P2P.RootDir = root
	cfg.Mempool.RootDir = root
	cfg.Consensus.RootDir = root
	return cfg
}

// ValidateBasic performs basic validation (checking param bounds, etc.) and
// returns an error if any check fails.
func (cfg *Config) ValidateBasic() error {
	if err := cfg.BaseConfig.ValidateBasic(); err != nil {
		return err
	}
	if err := cfg.RPC.ValidateBasic(); err != nil {
		return ErrInSection{Section: "rpc", Err: err}
	}
	if err := cfg.GRPC.ValidateBasic(); err != nil {
		return fmt.Errorf("error in [grpc] section: %w", err)
	}
	if err := cfg.P2P.ValidateBasic(); err != nil {
		return ErrInSection{Section: "p2p", Err: err}
	}
	if err := cfg.Mempool.ValidateBasic(); err != nil {
		return ErrInSection{Section: "mempool", Err: err}
	}
	if err := cfg.StateSync.ValidateBasic(); err != nil {
		return ErrInSection{Section: "statesync", Err: err}
	}
	if err := cfg.BlockSync.ValidateBasic(); err != nil {
		return ErrInSection{Section: "blocksync", Err: err}
	}
	if err := cfg.Consensus.ValidateBasic(); err != nil {
		return ErrInSection{Section: "consensus", Err: err}
	}
	if err := cfg.Storage.ValidateBasic(); err != nil {
		return fmt.Errorf("error in [storage] section: %w", err)
	}
	if err := cfg.Instrumentation.ValidateBasic(); err != nil {
		return ErrInSection{Section: "instrumentation", Err: err}
	}
	return nil
}

// CheckDeprecated returns any deprecation warnings. These are printed to the operator on startup
func (cfg *Config) CheckDeprecated() []string {
	var warnings []string
	return warnings
}

//-----------------------------------------------------------------------------
// BaseConfig

// BaseConfig defines the base configuration for a CometBFT node
type BaseConfig struct { //nolint: maligned

	// The version of the CometBFT binary that created
	// or last modified the config file
	Version string `mapstructure:"version"`

	// The root directory for all data.
	// This should be set in viper so it can unmarshal into this struct
	RootDir string `mapstructure:"home"`

	// TCP or UNIX socket address of the ABCI application,
	// or the name of an ABCI application compiled in with the CometBFT binary
	ProxyApp string `mapstructure:"proxy_app"`

	// A custom human readable name for this node
	Moniker string `mapstructure:"moniker"`

	// Database backend: goleveldb | cleveldb | boltdb | rocksdb
	// * goleveldb (github.com/syndtr/goleveldb - most popular implementation)
	//   - pure go
	//   - stable
	// * cleveldb (uses levigo wrapper)
	//   - fast
	//   - requires gcc
	//   - use cleveldb build tag (go build -tags cleveldb)
	// * boltdb (uses etcd's fork of bolt - github.com/etcd-io/bbolt)
	//   - EXPERIMENTAL
	//   - may be faster is some use-cases (random reads - indexer)
	//   - use boltdb build tag (go build -tags boltdb)
	// * rocksdb (uses github.com/tecbot/gorocksdb)
	//   - EXPERIMENTAL
	//   - requires gcc
	//   - use rocksdb build tag (go build -tags rocksdb)
	// * badgerdb (uses github.com/dgraph-io/badger)
	//   - EXPERIMENTAL
	//   - use badgerdb build tag (go build -tags badgerdb)
	DBBackend string `mapstructure:"db_backend"`

	// Database directory
	DBPath string `mapstructure:"db_dir"`

	// Output level for logging
	LogLevel string `mapstructure:"log_level"`

	// Output format: 'plain' (colored text) or 'json'
	LogFormat string `mapstructure:"log_format"`

	// Path to the JSON file containing the initial validator set and other meta data
	Genesis string `mapstructure:"genesis_file"`

	// Path to the JSON file containing the private key to use as a validator in the consensus protocol
	PrivValidatorKey string `mapstructure:"priv_validator_key_file"`

	// Path to the JSON file containing the last sign state of a validator
	PrivValidatorState string `mapstructure:"priv_validator_state_file"`

	// TCP or UNIX socket address for CometBFT to listen on for
	// connections from an external PrivValidator process
	PrivValidatorListenAddr string `mapstructure:"priv_validator_laddr"`

	// A JSON file containing the private key to use for p2p authenticated encryption
	NodeKey string `mapstructure:"node_key_file"`

	// Mechanism to connect to the ABCI application: socket | grpc
	ABCI string `mapstructure:"abci"`

	// If true, query the ABCI app on connecting to a new peer
	// so the app can decide if we should keep the connection or not
	FilterPeers bool `mapstructure:"filter_peers"` // false
}

// DefaultBaseConfig returns a default base configuration for a CometBFT node
func DefaultBaseConfig() BaseConfig {
	return BaseConfig{
		Version:            version.TMCoreSemVer,
		Genesis:            defaultGenesisJSONPath,
		PrivValidatorKey:   defaultPrivValKeyPath,
		PrivValidatorState: defaultPrivValStatePath,
		NodeKey:            defaultNodeKeyPath,
		Moniker:            defaultMoniker,
		ProxyApp:           "tcp://127.0.0.1:26658",
		ABCI:               "socket",
		LogLevel:           DefaultLogLevel,
		LogFormat:          LogFormatPlain,
		FilterPeers:        false,
		DBBackend:          "goleveldb",
		DBPath:             DefaultDataDir,
	}
}

// TestBaseConfig returns a base configuration for testing a CometBFT node
func TestBaseConfig() BaseConfig {
	cfg := DefaultBaseConfig()
	cfg.ProxyApp = "kvstore"
	cfg.DBBackend = "memdb"
	return cfg
}

// GenesisFile returns the full path to the genesis.json file
func (cfg BaseConfig) GenesisFile() string {
	return rootify(cfg.Genesis, cfg.RootDir)
}

// PrivValidatorKeyFile returns the full path to the priv_validator_key.json file
func (cfg BaseConfig) PrivValidatorKeyFile() string {
	return rootify(cfg.PrivValidatorKey, cfg.RootDir)
}

// PrivValidatorFile returns the full path to the priv_validator_state.json file
func (cfg BaseConfig) PrivValidatorStateFile() string {
	return rootify(cfg.PrivValidatorState, cfg.RootDir)
}

// NodeKeyFile returns the full path to the node_key.json file
func (cfg BaseConfig) NodeKeyFile() string {
	return rootify(cfg.NodeKey, cfg.RootDir)
}

// DBDir returns the full path to the database directory
func (cfg BaseConfig) DBDir() string {
	return rootify(cfg.DBPath, cfg.RootDir)
}

// ValidateBasic performs basic validation (checking param bounds, etc.) and
// returns an error if any check fails.
func (cfg BaseConfig) ValidateBasic() error {
	// version on old config files aren't set so we can't expect it
	// always to exist
	if cfg.Version != "" && !semverRegexp.MatchString(cfg.Version) {
		return fmt.Errorf("invalid version string: %s", cfg.Version)
	}

	switch cfg.LogFormat {
	case LogFormatPlain, LogFormatJSON:
	default:
		return errors.New("unknown log_format (must be 'plain' or 'json')")
	}
	return nil
}

//-----------------------------------------------------------------------------
// RPCConfig

// RPCConfig defines the configuration options for the CometBFT RPC server
type RPCConfig struct {
	RootDir string `mapstructure:"home"`

	// TCP or UNIX socket address for the RPC server to listen on
	ListenAddress string `mapstructure:"laddr"`

	// A list of origins a cross-domain request can be executed from.
	// If the special '*' value is present in the list, all origins will be allowed.
	// An origin may contain a wildcard (*) to replace 0 or more characters (i.e.: http://*.domain.com).
	// Only one wildcard can be used per origin.
	CORSAllowedOrigins []string `mapstructure:"cors_allowed_origins"`

	// A list of methods the client is allowed to use with cross-domain requests.
	CORSAllowedMethods []string `mapstructure:"cors_allowed_methods"`

	// A list of non simple headers the client is allowed to use with cross-domain requests.
	CORSAllowedHeaders []string `mapstructure:"cors_allowed_headers"`

	// Activate unsafe RPC commands like /dial_persistent_peers and /unsafe_flush_mempool
	Unsafe bool `mapstructure:"unsafe"`

	// Maximum number of simultaneous connections (including WebSocket).
	// If you want to accept a larger number than the default, make sure
	// you increase your OS limits.
	// 0 - unlimited.
	// Should be < {ulimit -Sn} - {MaxNumInboundPeers} - {MaxNumOutboundPeers} - {N of wal, db and other open files}
	// 1024 - 40 - 10 - 50 = 924 = ~900
	MaxOpenConnections int `mapstructure:"max_open_connections"`

	// Maximum number of unique clientIDs that can /subscribe
	// If you're using /broadcast_tx_commit, set to the estimated maximum number
	// of broadcast_tx_commit calls per block.
	MaxSubscriptionClients int `mapstructure:"max_subscription_clients"`

	// Maximum number of unique queries a given client can /subscribe to. If
	// you're using /broadcast_tx_commit, set to the estimated maximum number
	// of broadcast_tx_commit calls per block.
	MaxSubscriptionsPerClient int `mapstructure:"max_subscriptions_per_client"`

	// The number of events that can be buffered per subscription before
	// returning `ErrOutOfCapacity`.
	SubscriptionBufferSize int `mapstructure:"experimental_subscription_buffer_size"`

	// The maximum number of responses that can be buffered per WebSocket
	// client. If clients cannot read from the WebSocket endpoint fast enough,
	// they will be disconnected, so increasing this parameter may reduce the
	// chances of them being disconnected (but will cause the node to use more
	// memory).
	//
	// Must be at least the same as `SubscriptionBufferSize`, otherwise
	// connections may be dropped unnecessarily.
	WebSocketWriteBufferSize int `mapstructure:"experimental_websocket_write_buffer_size"`

	// If a WebSocket client cannot read fast enough, at present we may
	// silently drop events instead of generating an error or disconnecting the
	// client.
	//
	// Enabling this parameter will cause the WebSocket connection to be closed
	// instead if it cannot read fast enough, allowing for greater
	// predictability in subscription behavior.
	CloseOnSlowClient bool `mapstructure:"experimental_close_on_slow_client"`

	// How long to wait for a tx to be committed during /broadcast_tx_commit
	// WARNING: Using a value larger than 10s will result in increasing the
	// global HTTP write timeout, which applies to all connections and endpoints.
	// See https://github.com/tendermint/tendermint/issues/3435
	TimeoutBroadcastTxCommit time.Duration `mapstructure:"timeout_broadcast_tx_commit"`

	// Maximum size of request body, in bytes
	MaxBodyBytes int64 `mapstructure:"max_body_bytes"`

	// Maximum size of request header, in bytes
	MaxHeaderBytes int `mapstructure:"max_header_bytes"`

	// The path to a file containing certificate that is used to create the HTTPS server.
	// Might be either absolute path or path related to CometBFT's config directory.
	//
	// If the certificate is signed by a certificate authority,
	// the certFile should be the concatenation of the server's certificate, any intermediates,
	// and the CA's certificate.
	//
	// NOTE: both tls_cert_file and tls_key_file must be present for CometBFT to create HTTPS server.
	// Otherwise, HTTP server is run.
	TLSCertFile string `mapstructure:"tls_cert_file"`

	// The path to a file containing matching private key that is used to create the HTTPS server.
	// Might be either absolute path or path related to CometBFT's config directory.
	//
	// NOTE: both tls_cert_file and tls_key_file must be present for CometBFT to create HTTPS server.
	// Otherwise, HTTP server is run.
	TLSKeyFile string `mapstructure:"tls_key_file"`

	// pprof listen address (https://golang.org/pkg/net/http/pprof)
	// FIXME: This should be moved under the instrumentation section
	PprofListenAddress string `mapstructure:"pprof_laddr"`
}

// DefaultRPCConfig returns a default configuration for the RPC server
func DefaultRPCConfig() *RPCConfig {
	return &RPCConfig{
		ListenAddress:      "tcp://127.0.0.1:26657",
		CORSAllowedOrigins: []string{},
		CORSAllowedMethods: []string{http.MethodHead, http.MethodGet, http.MethodPost},
		CORSAllowedHeaders: []string{"Origin", "Accept", "Content-Type", "X-Requested-With", "X-Server-Time"},

		Unsafe:             false,
		MaxOpenConnections: 900,

		MaxSubscriptionClients:    100,
		MaxSubscriptionsPerClient: 5,
		SubscriptionBufferSize:    defaultSubscriptionBufferSize,
		TimeoutBroadcastTxCommit:  10 * time.Second,
		WebSocketWriteBufferSize:  defaultSubscriptionBufferSize,

		MaxBodyBytes:   int64(1000000), // 1MB
		MaxHeaderBytes: 1 << 20,        // same as the net/http default

		TLSCertFile: "",
		TLSKeyFile:  "",
	}
}

// TestRPCConfig returns a configuration for testing the RPC server
func TestRPCConfig() *RPCConfig {
	cfg := DefaultRPCConfig()
	cfg.ListenAddress = "tcp://127.0.0.1:36657"
	cfg.Unsafe = true
	return cfg
}

// ValidateBasic performs basic validation (checking param bounds, etc.) and
// returns an error if any check fails.
func (cfg *RPCConfig) ValidateBasic() error {
	if cfg.MaxOpenConnections < 0 {
		return cmterrors.ErrNegativeField{Field: "max_open_connections"}
	}
	if cfg.MaxSubscriptionClients < 0 {
		return cmterrors.ErrNegativeField{Field: "max_subscription_clients"}
	}
	if cfg.MaxSubscriptionsPerClient < 0 {
		return cmterrors.ErrNegativeField{Field: "max_subscriptions_per_client"}
	}
	if cfg.SubscriptionBufferSize < minSubscriptionBufferSize {
		return ErrSubscriptionBufferSizeInvalid
	}
	if cfg.WebSocketWriteBufferSize < cfg.SubscriptionBufferSize {
		return fmt.Errorf(
			"experimental_websocket_write_buffer_size must be >= experimental_subscription_buffer_size (%d)",
			cfg.SubscriptionBufferSize,
		)
	}
	if cfg.TimeoutBroadcastTxCommit < 0 {
		return cmterrors.ErrNegativeField{Field: "timeout_broadcast_tx_commit"}
	}
	if cfg.MaxBodyBytes < 0 {
		return cmterrors.ErrNegativeField{Field: "max_body_bytes"}
	}
	if cfg.MaxHeaderBytes < 0 {
		return cmterrors.ErrNegativeField{Field: "max_header_bytes"}
	}
	return nil
}

// IsCorsEnabled returns true if cross-origin resource sharing is enabled.
func (cfg *RPCConfig) IsCorsEnabled() bool {
	return len(cfg.CORSAllowedOrigins) != 0
}

func (cfg *RPCConfig) IsPprofEnabled() bool {
	return len(cfg.PprofListenAddress) != 0
}

func (cfg RPCConfig) KeyFile() string {
	path := cfg.TLSKeyFile
	if filepath.IsAbs(path) {
		return path
	}
	return rootify(filepath.Join(DefaultConfigDir, path), cfg.RootDir)
}

func (cfg RPCConfig) CertFile() string {
	path := cfg.TLSCertFile
	if filepath.IsAbs(path) {
		return path
	}
	return rootify(filepath.Join(DefaultConfigDir, path), cfg.RootDir)
}

func (cfg RPCConfig) IsTLSEnabled() bool {
	return cfg.TLSCertFile != "" && cfg.TLSKeyFile != ""
}

//-----------------------------------------------------------------------------
// GRPCConfig

// GRPCConfig defines the configuration for the CometBFT gRPC server.
type GRPCConfig struct {
	// TCP or Unix socket address for the gRPC server to listen on. If empty,
	// the gRPC server will be disabled.
	ListenAddress string `mapstructure:"laddr"`

	// The gRPC version service provides version information about the node and
	// the protocols it uses.
	VersionService *GRPCVersionServiceConfig `mapstructure:"version_service"`

	// The gRPC block service provides block information
	BlockService *GRPCBlockServiceConfig `mapstructure:"block_service"`

	// The gRPC block results service provides the block results for a given height
	// If no height is provided, the block results of the latest height are returned
	BlockResultsService *GRPCBlockResultsServiceConfig `mapstructure:"block_results_service"`

	// The "privileged" section provides configuration for the gRPC server
	// dedicated to privileged clients.
	Privileged *GRPCPrivilegedConfig `mapstructure:"privileged"`
}

func DefaultGRPCConfig() *GRPCConfig {
	return &GRPCConfig{
		ListenAddress:       "",
		VersionService:      DefaultGRPCVersionServiceConfig(),
		BlockService:        DefaultGRPCBlockServiceConfig(),
		BlockResultsService: DefaultGRPCBlockResultsServiceConfig(),
		Privileged:          DefaultGRPCPrivilegedConfig(),
	}
}

func TestGRPCConfig() *GRPCConfig {
	return &GRPCConfig{
		ListenAddress:       "tcp://127.0.0.1:36670",
		VersionService:      TestGRPCVersionServiceConfig(),
		BlockService:        TestGRPCBlockServiceConfig(),
		BlockResultsService: DefaultGRPCBlockResultsServiceConfig(),
		Privileged:          TestGRPCPrivilegedConfig(),
	}
}

func (cfg *GRPCConfig) ValidateBasic() error {
	if len(cfg.ListenAddress) > 0 {
		addrParts := strings.SplitN(cfg.ListenAddress, "://", 2)
		if len(addrParts) != 2 {
			return fmt.Errorf(
				"invalid listening address %s (use fully formed addresses, including the tcp:// or unix:// prefix)",
				cfg.ListenAddress,
			)
		}
	}
	return nil
}

type GRPCVersionServiceConfig struct {
	Enabled bool `mapstructure:"enabled"`
}

type GRPCBlockResultsServiceConfig struct {
	Enabled bool `mapstructure:"enabled"`
}

func DefaultGRPCVersionServiceConfig() *GRPCVersionServiceConfig {
	return &GRPCVersionServiceConfig{
		Enabled: true,
	}
}

func DefaultGRPCBlockResultsServiceConfig() *GRPCBlockResultsServiceConfig {
	return &GRPCBlockResultsServiceConfig{
		Enabled: true,
	}
}

func TestGRPCVersionServiceConfig() *GRPCVersionServiceConfig {
	return &GRPCVersionServiceConfig{
		Enabled: true,
	}
}

type GRPCBlockServiceConfig struct {
	Enabled bool `mapstructure:"enabled"`
}

func DefaultGRPCBlockServiceConfig() *GRPCBlockServiceConfig {
	return &GRPCBlockServiceConfig{
		Enabled: true,
	}
}

func TestGRPCBlockServiceConfig() *GRPCBlockServiceConfig {
	return &GRPCBlockServiceConfig{
		Enabled: true,
	}
}

//-----------------------------------------------------------------------------
// GRPCPrivilegedConfig

// GRPCPrivilegedConfig defines the configuration for the CometBFT gRPC server
// exposing privileged endpoints.
type GRPCPrivilegedConfig struct {
	// TCP or Unix socket address for the gRPC server for privileged clients
	// to listen on. If empty, the privileged gRPC server will be disabled.
	ListenAddress string `mapstructure:"laddr"`

	// The gRPC pruning service provides control over the depth of block
	// storage information that the node
	PruningService *GRPCPruningServiceConfig `mapstructure:"pruning_service"`
}

func DefaultGRPCPrivilegedConfig() *GRPCPrivilegedConfig {
	return &GRPCPrivilegedConfig{
		ListenAddress:  "",
		PruningService: DefaultGRPCPruningServiceConfig(),
	}
}

func TestGRPCPrivilegedConfig() *GRPCPrivilegedConfig {
	return &GRPCPrivilegedConfig{
		ListenAddress:  "tcp://127.0.0.1:36671",
		PruningService: TestGRPCPruningServiceConfig(),
	}
}

type GRPCPruningServiceConfig struct {
	Enabled bool `mapstructure:"enabled"`
}

func DefaultGRPCPruningServiceConfig() *GRPCPruningServiceConfig {
	return &GRPCPruningServiceConfig{
		Enabled: false,
	}
}

func TestGRPCPruningServiceConfig() *GRPCPruningServiceConfig {
	return &GRPCPruningServiceConfig{
		Enabled: true,
	}
}

//-----------------------------------------------------------------------------
// P2PConfig

// P2PConfig defines the configuration options for the CometBFT peer-to-peer networking layer
type P2PConfig struct { //nolint: maligned
	RootDir string `mapstructure:"home"`

	// Address to listen for incoming connections
	ListenAddress string `mapstructure:"laddr"`

	// Address to advertise to peers for them to dial
	ExternalAddress string `mapstructure:"external_address"`

	// Comma separated list of seed nodes to connect to
	// We only use these if we can’t connect to peers in the addrbook
	Seeds string `mapstructure:"seeds"`

	// Comma separated list of nodes to keep persistent connections to
	PersistentPeers string `mapstructure:"persistent_peers"`

	// Path to address book
	AddrBook string `mapstructure:"addr_book_file"`

	// Set true for strict address routability rules
	// Set false for private or local networks
	AddrBookStrict bool `mapstructure:"addr_book_strict"`

	// Maximum number of inbound peers
	MaxNumInboundPeers int `mapstructure:"max_num_inbound_peers"`

	// Maximum number of outbound peers to connect to, excluding persistent peers
	MaxNumOutboundPeers int `mapstructure:"max_num_outbound_peers"`

	// List of node IDs, to which a connection will be (re)established ignoring any existing limits
	UnconditionalPeerIDs string `mapstructure:"unconditional_peer_ids"`

	// Maximum pause when redialing a persistent peer (if zero, exponential backoff is used)
	PersistentPeersMaxDialPeriod time.Duration `mapstructure:"persistent_peers_max_dial_period"`

	// Time to wait before flushing messages out on the connection
	FlushThrottleTimeout time.Duration `mapstructure:"flush_throttle_timeout"`

	// Maximum size of a message packet payload, in bytes
	MaxPacketMsgPayloadSize int `mapstructure:"max_packet_msg_payload_size"`

	// Rate at which packets can be sent, in bytes/second
	SendRate int64 `mapstructure:"send_rate"`

	// Rate at which packets can be received, in bytes/second
	RecvRate int64 `mapstructure:"recv_rate"`

	// Set true to enable the peer-exchange reactor
	PexReactor bool `mapstructure:"pex"`

	// Seed mode, in which node constantly crawls the network and looks for
	// peers. If another node asks it for addresses, it responds and disconnects.
	//
	// Does not work if the peer-exchange reactor is disabled.
	SeedMode bool `mapstructure:"seed_mode"`

	// Comma separated list of peer IDs to keep private (will not be gossiped to
	// other peers)
	PrivatePeerIDs string `mapstructure:"private_peer_ids"`

	// Toggle to disable guard against peers connecting from the same ip.
	AllowDuplicateIP bool `mapstructure:"allow_duplicate_ip"`

	// Peer connection configuration.
	HandshakeTimeout time.Duration `mapstructure:"handshake_timeout"`
	DialTimeout      time.Duration `mapstructure:"dial_timeout"`

	// Testing params.
	// Force dial to fail
	TestDialFail bool `mapstructure:"test_dial_fail"`
	// FUzz connection
	TestFuzz       bool            `mapstructure:"test_fuzz"`
	TestFuzzConfig *FuzzConnConfig `mapstructure:"test_fuzz_config"`
}

// DefaultP2PConfig returns a default configuration for the peer-to-peer layer
func DefaultP2PConfig() *P2PConfig {
	return &P2PConfig{
		ListenAddress:                "tcp://0.0.0.0:26656",
		ExternalAddress:              "",
		AddrBook:                     defaultAddrBookPath,
		AddrBookStrict:               true,
		MaxNumInboundPeers:           40,
		MaxNumOutboundPeers:          10,
		PersistentPeersMaxDialPeriod: 0 * time.Second,
		FlushThrottleTimeout:         100 * time.Millisecond,
		MaxPacketMsgPayloadSize:      1024,    // 1 kB
		SendRate:                     5120000, // 5 mB/s
		RecvRate:                     5120000, // 5 mB/s
		PexReactor:                   true,
		SeedMode:                     false,
		AllowDuplicateIP:             false,
		HandshakeTimeout:             20 * time.Second,
		DialTimeout:                  3 * time.Second,
		TestDialFail:                 false,
		TestFuzz:                     false,
		TestFuzzConfig:               DefaultFuzzConnConfig(),
	}
}

// TestP2PConfig returns a configuration for testing the peer-to-peer layer
func TestP2PConfig() *P2PConfig {
	cfg := DefaultP2PConfig()
	cfg.ListenAddress = "tcp://127.0.0.1:36656"
	cfg.FlushThrottleTimeout = 10 * time.Millisecond
	cfg.AllowDuplicateIP = true
	return cfg
}

// AddrBookFile returns the full path to the address book
func (cfg *P2PConfig) AddrBookFile() string {
	return rootify(cfg.AddrBook, cfg.RootDir)
}

// ValidateBasic performs basic validation (checking param bounds, etc.) and
// returns an error if any check fails.
func (cfg *P2PConfig) ValidateBasic() error {
	if cfg.MaxNumInboundPeers < 0 {
		return cmterrors.ErrNegativeField{Field: "max_num_inbound_peers"}
	}
	if cfg.MaxNumOutboundPeers < 0 {
		return cmterrors.ErrNegativeField{Field: "max_num_outbound_peers"}
	}
	if cfg.FlushThrottleTimeout < 0 {
		return cmterrors.ErrNegativeField{Field: "flush_throttle_timeout"}
	}
	if cfg.PersistentPeersMaxDialPeriod < 0 {
		return cmterrors.ErrNegativeField{Field: "persistent_peers_max_dial_period"}
	}
	if cfg.MaxPacketMsgPayloadSize < 0 {
		return cmterrors.ErrNegativeField{Field: "max_packet_msg_payload_size"}
	}
	if cfg.SendRate < 0 {
		return cmterrors.ErrNegativeField{Field: "send_rate"}
	}
	if cfg.RecvRate < 0 {
		return cmterrors.ErrNegativeField{Field: "recv_rate"}
	}
	return nil
}

// FuzzConnConfig is a FuzzedConnection configuration.
type FuzzConnConfig struct {
	Mode         int
	MaxDelay     time.Duration
	ProbDropRW   float64
	ProbDropConn float64
	ProbSleep    float64
}

// DefaultFuzzConnConfig returns the default config.
func DefaultFuzzConnConfig() *FuzzConnConfig {
	return &FuzzConnConfig{
		Mode:         FuzzModeDrop,
		MaxDelay:     3 * time.Second,
		ProbDropRW:   0.2,
		ProbDropConn: 0.00,
		ProbSleep:    0.00,
	}
}

//-----------------------------------------------------------------------------
// MempoolConfig

// MempoolConfig defines the configuration options for the CometBFT mempool
//
// Note: Until v0.37 there was a `Version` field to select which implementation
// of the mempool to use. Two versions used to exist: the current, default
// implementation (previously called v0), and a prioritized mempool (v1), which
// was removed (see https://github.com/cometbft/cometbft/issues/260).
type MempoolConfig struct {
	// RootDir is the root directory for all data. This should be configured via
	// the $CMTHOME env variable or --home cmd flag rather than overriding this
	// struct field.
	RootDir string `mapstructure:"home"`
	// Recheck (default: true) defines whether CometBFT should recheck the
	// validity for all remaining transaction in the mempool after a block.
	// Since a block affects the application state, some transactions in the
	// mempool may become invalid. If this does not apply to your application,
	// you can disable rechecking.
	Recheck bool `mapstructure:"recheck"`
	// Broadcast (default: true) defines whether the mempool should relay
	// transactions to other peers. Setting this to false will stop the mempool
	// from relaying transactions to other peers until they are included in a
	// block. In other words, if Broadcast is disabled, only the peer you send
	// the tx to will see it until it is included in a block.
	Broadcast bool `mapstructure:"broadcast"`
	// WalPath (default: "") configures the location of the Write Ahead Log
	// (WAL) for the mempool. The WAL is disabled by default. To enable, set
	// WalPath to where you want the WAL to be written (e.g.
	// "data/mempool.wal").
	WalPath string `mapstructure:"wal_dir"`
	// Maximum number of transactions in the mempool
	Size int `mapstructure:"size"`
	// Limit the total size of all txs in the mempool.
	// This only accounts for raw transactions (e.g. given 1MB transactions and
	// max_txs_bytes=5MB, mempool will only accept 5 transactions).
	MaxTxsBytes int64 `mapstructure:"max_txs_bytes"`
	// Size of the cache (used to filter transactions we saw earlier) in transactions
	CacheSize int `mapstructure:"cache_size"`
	// Do not remove invalid transactions from the cache (default: false)
	// Set to true if it's not possible for any invalid transaction to become
	// valid again in the future.
	KeepInvalidTxsInCache bool `mapstructure:"keep-invalid-txs-in-cache"`
	// Maximum size of a single transaction
	// NOTE: the max size of a tx transmitted over the network is {max_tx_bytes}.
	MaxTxBytes int `mapstructure:"max_tx_bytes"`
	// Maximum size of a batch of transactions to send to a peer
	// Including space needed by encoding (one varint per transaction).
	// XXX: Unused due to https://github.com/tendermint/tendermint/issues/5796
	MaxBatchBytes int `mapstructure:"max_batch_bytes"`
}

// DefaultMempoolConfig returns a default configuration for the CometBFT mempool
func DefaultMempoolConfig() *MempoolConfig {
	return &MempoolConfig{
		Recheck:   true,
		Broadcast: true,
		WalPath:   "",
		// Each signature verification takes .5ms, Size reduced until we implement
		// ABCI Recheck
		Size:        5000,
		MaxTxsBytes: 1024 * 1024 * 1024, // 1GB
		CacheSize:   10000,
		MaxTxBytes:  1024 * 1024, // 1MB
	}
}

// TestMempoolConfig returns a configuration for testing the CometBFT mempool
func TestMempoolConfig() *MempoolConfig {
	cfg := DefaultMempoolConfig()
	cfg.CacheSize = 1000
	return cfg
}

// WalDir returns the full path to the mempool's write-ahead log
func (cfg *MempoolConfig) WalDir() string {
	return rootify(cfg.WalPath, cfg.RootDir)
}

// WalEnabled returns true if the WAL is enabled.
func (cfg *MempoolConfig) WalEnabled() bool {
	return cfg.WalPath != ""
}

// ValidateBasic performs basic validation (checking param bounds, etc.) and
// returns an error if any check fails.
func (cfg *MempoolConfig) ValidateBasic() error {
	if cfg.Size < 0 {
		return cmterrors.ErrNegativeField{Field: "size"}
	}
	if cfg.MaxTxsBytes < 0 {
		return cmterrors.ErrNegativeField{Field: "max_txs_bytes"}
	}
	if cfg.CacheSize < 0 {
		return cmterrors.ErrNegativeField{Field: "cache_size"}
	}
	if cfg.MaxTxBytes < 0 {
		return cmterrors.ErrNegativeField{Field: "max_tx_bytes"}
	}
	return nil
}

//-----------------------------------------------------------------------------
// StateSyncConfig

// StateSyncConfig defines the configuration for the CometBFT state sync service
type StateSyncConfig struct {
	Enable              bool          `mapstructure:"enable"`
	TempDir             string        `mapstructure:"temp_dir"`
	RPCServers          []string      `mapstructure:"rpc_servers"`
	TrustPeriod         time.Duration `mapstructure:"trust_period"`
	TrustHeight         int64         `mapstructure:"trust_height"`
	TrustHash           string        `mapstructure:"trust_hash"`
	DiscoveryTime       time.Duration `mapstructure:"discovery_time"`
	ChunkRequestTimeout time.Duration `mapstructure:"chunk_request_timeout"`
	ChunkFetchers       int32         `mapstructure:"chunk_fetchers"`
}

func (cfg *StateSyncConfig) TrustHashBytes() []byte {
	// validated in ValidateBasic, so we can safely panic here
	bytes, err := hex.DecodeString(cfg.TrustHash)
	if err != nil {
		panic(err)
	}
	return bytes
}

// DefaultStateSyncConfig returns a default configuration for the state sync service
func DefaultStateSyncConfig() *StateSyncConfig {
	return &StateSyncConfig{
		TrustPeriod:         168 * time.Hour,
		DiscoveryTime:       15 * time.Second,
		ChunkRequestTimeout: 10 * time.Second,
		ChunkFetchers:       4,
	}
}

// TestStateSyncConfig returns a default configuration for the state sync service
func TestStateSyncConfig() *StateSyncConfig {
	return DefaultStateSyncConfig()
}

// ValidateBasic performs basic validation.
func (cfg *StateSyncConfig) ValidateBasic() error {
	if cfg.Enable {
		if len(cfg.RPCServers) == 0 {
			return cmterrors.ErrRequiredField{Field: "rpc_servers"}
		}

		if len(cfg.RPCServers) < 2 {
			return ErrNotEnoughRPCServers
		}

		for _, server := range cfg.RPCServers {
			if len(server) == 0 {
				return ErrEmptyRPCServerEntry
			}
		}

		if cfg.DiscoveryTime != 0 && cfg.DiscoveryTime < 5*time.Second {
			return ErrInsufficientDiscoveryTime
		}

		if cfg.TrustPeriod <= 0 {
			return cmterrors.ErrRequiredField{Field: "trusted_period"}
		}

		if cfg.TrustHeight <= 0 {
			return cmterrors.ErrRequiredField{Field: "trusted_height"}
		}

		if len(cfg.TrustHash) == 0 {
			return cmterrors.ErrRequiredField{Field: "trusted_hash"}
		}

		_, err := hex.DecodeString(cfg.TrustHash)
		if err != nil {
			return fmt.Errorf("invalid trusted_hash: %w", err)
		}

		if cfg.ChunkRequestTimeout < 5*time.Second {
			return ErrInsufficientChunkRequestTimeout
		}

		if cfg.ChunkFetchers <= 0 {
			return cmterrors.ErrRequiredField{Field: "chunk_fetchers"}
		}
	}

	return nil
}

//-----------------------------------------------------------------------------
// BlockSyncConfig

// BlockSyncConfig (formerly known as FastSync) defines the configuration for the CometBFT block sync service
type BlockSyncConfig struct {
	Version string `mapstructure:"version"`
}

// DefaultBlockSyncConfig returns a default configuration for the block sync service
func DefaultBlockSyncConfig() *BlockSyncConfig {
	return &BlockSyncConfig{
		Version: "v0",
	}
}

// TestBlockSyncConfig returns a default configuration for the block sync.
func TestBlockSyncConfig() *BlockSyncConfig {
	return DefaultBlockSyncConfig()
}

// ValidateBasic performs basic validation.
func (cfg *BlockSyncConfig) ValidateBasic() error {
	switch cfg.Version {
	case v0:
		return nil
	case v1, v2:
		return ErrDeprecatedBlocksyncVersion{Version: cfg.Version, Allowed: []string{v0}}
	default:
		return ErrUnknownBlocksyncVersion{cfg.Version}
	}
}

//-----------------------------------------------------------------------------
// ConsensusConfig

// ConsensusConfig defines the configuration for the Tendermint consensus algorithm, adopted by CometBFT,
// including timeouts and details about the WAL and the block structure.
type ConsensusConfig struct {
	RootDir string `mapstructure:"home"`
	WalPath string `mapstructure:"wal_file"`
	walFile string // overrides WalPath if set

	// How long we wait for a proposal block before prevoting nil
	TimeoutPropose time.Duration `mapstructure:"timeout_propose"`
	// How much timeout_propose increases with each round
	TimeoutProposeDelta time.Duration `mapstructure:"timeout_propose_delta"`
	// How long we wait after receiving +2/3 prevotes for “anything” (ie. not a single block or nil)
	TimeoutPrevote time.Duration `mapstructure:"timeout_prevote"`
	// How much the timeout_prevote increases with each round
	TimeoutPrevoteDelta time.Duration `mapstructure:"timeout_prevote_delta"`
	// How long we wait after receiving +2/3 precommits for “anything” (ie. not a single block or nil)
	TimeoutPrecommit time.Duration `mapstructure:"timeout_precommit"`
	// How much the timeout_precommit increases with each round
	TimeoutPrecommitDelta time.Duration `mapstructure:"timeout_precommit_delta"`
	// How long we wait after committing a block, before starting on the new
	// height (this gives us a chance to receive some more precommits, even
	// though we already have +2/3).
	// NOTE: when modifying, make sure to update time_iota_ms genesis parameter
	TimeoutCommit time.Duration `mapstructure:"timeout_commit"`

	// Make progress as soon as we have all the precommits (as if TimeoutCommit = 0)
	SkipTimeoutCommit bool `mapstructure:"skip_timeout_commit"`

	// EmptyBlocks mode and possible interval between empty blocks
	CreateEmptyBlocks         bool          `mapstructure:"create_empty_blocks"`
	CreateEmptyBlocksInterval time.Duration `mapstructure:"create_empty_blocks_interval"`

	// Reactor sleep duration parameters
	PeerGossipSleepDuration          time.Duration `mapstructure:"peer_gossip_sleep_duration"`
	PeerQueryMaj23SleepDuration      time.Duration `mapstructure:"peer_query_maj23_sleep_duration"`
	PeerGossipIntraloopSleepDuration time.Duration `mapstructure:"peer_gossip_intraloop_sleep_duration"` // upper bound on randomly selected values

	DoubleSignCheckHeight int64 `mapstructure:"double_sign_check_height"`
}

// DefaultConsensusConfig returns a default configuration for the consensus service
func DefaultConsensusConfig() *ConsensusConfig {
	return &ConsensusConfig{
		WalPath:                          filepath.Join(DefaultDataDir, "cs.wal", "wal"),
		TimeoutPropose:                   3000 * time.Millisecond,
		TimeoutProposeDelta:              500 * time.Millisecond,
		TimeoutPrevote:                   1000 * time.Millisecond,
		TimeoutPrevoteDelta:              500 * time.Millisecond,
		TimeoutPrecommit:                 1000 * time.Millisecond,
		TimeoutPrecommitDelta:            500 * time.Millisecond,
		TimeoutCommit:                    1000 * time.Millisecond,
		SkipTimeoutCommit:                false,
		CreateEmptyBlocks:                true,
		CreateEmptyBlocksInterval:        0 * time.Second,
		PeerGossipSleepDuration:          100 * time.Millisecond,
		PeerQueryMaj23SleepDuration:      2000 * time.Millisecond,
		PeerGossipIntraloopSleepDuration: 0 * time.Second,
		DoubleSignCheckHeight:            int64(0),
	}
}

// TestConsensusConfig returns a configuration for testing the consensus service
func TestConsensusConfig() *ConsensusConfig {
	cfg := DefaultConsensusConfig()
	cfg.TimeoutPropose = 40 * time.Millisecond
	cfg.TimeoutProposeDelta = 1 * time.Millisecond
	cfg.TimeoutPrevote = 10 * time.Millisecond
	cfg.TimeoutPrevoteDelta = 1 * time.Millisecond
	cfg.TimeoutPrecommit = 10 * time.Millisecond
	cfg.TimeoutPrecommitDelta = 1 * time.Millisecond
	// NOTE: when modifying, make sure to update time_iota_ms (testGenesisFmt) in toml.go
	cfg.TimeoutCommit = 10 * time.Millisecond
	cfg.SkipTimeoutCommit = true
	cfg.PeerGossipSleepDuration = 5 * time.Millisecond
	cfg.PeerQueryMaj23SleepDuration = 250 * time.Millisecond
	cfg.DoubleSignCheckHeight = int64(0)
	return cfg
}

// WaitForTxs returns true if the consensus should wait for transactions before entering the propose step
func (cfg *ConsensusConfig) WaitForTxs() bool {
	return !cfg.CreateEmptyBlocks || cfg.CreateEmptyBlocksInterval > 0
}

// Propose returns the amount of time to wait for a proposal
func (cfg *ConsensusConfig) Propose(round int32) time.Duration {
	return time.Duration(
		cfg.TimeoutPropose.Nanoseconds()+cfg.TimeoutProposeDelta.Nanoseconds()*int64(round),
	) * time.Nanosecond
}

// Prevote returns the amount of time to wait for straggler votes after receiving any +2/3 prevotes
func (cfg *ConsensusConfig) Prevote(round int32) time.Duration {
	return time.Duration(
		cfg.TimeoutPrevote.Nanoseconds()+cfg.TimeoutPrevoteDelta.Nanoseconds()*int64(round),
	) * time.Nanosecond
}

// Precommit returns the amount of time to wait for straggler votes after receiving any +2/3 precommits
func (cfg *ConsensusConfig) Precommit(round int32) time.Duration {
	return time.Duration(
		cfg.TimeoutPrecommit.Nanoseconds()+cfg.TimeoutPrecommitDelta.Nanoseconds()*int64(round),
	) * time.Nanosecond
}

// Commit returns the amount of time to wait for straggler votes after receiving +2/3 precommits
// for a single block (ie. a commit).
func (cfg *ConsensusConfig) Commit(t time.Time) time.Time {
	return t.Add(cfg.TimeoutCommit)
}

// WalFile returns the full path to the write-ahead log file
func (cfg *ConsensusConfig) WalFile() string {
	if cfg.walFile != "" {
		return cfg.walFile
	}
	return rootify(cfg.WalPath, cfg.RootDir)
}

// SetWalFile sets the path to the write-ahead log file
func (cfg *ConsensusConfig) SetWalFile(walFile string) {
	cfg.walFile = walFile
}

// ValidateBasic performs basic validation (checking param bounds, etc.) and
// returns an error if any check fails.
func (cfg *ConsensusConfig) ValidateBasic() error {
	if cfg.TimeoutPropose < 0 {
		return cmterrors.ErrNegativeField{Field: "timeout_propose"}
	}
	if cfg.TimeoutProposeDelta < 0 {
		return cmterrors.ErrNegativeField{Field: "timeout_propose_delta"}
	}
	if cfg.TimeoutPrevote < 0 {
		return cmterrors.ErrNegativeField{Field: "timeout_prevote"}
	}
	if cfg.TimeoutPrevoteDelta < 0 {
		return cmterrors.ErrNegativeField{Field: "timeout_prevote_delta"}
	}
	if cfg.TimeoutPrecommit < 0 {
		return cmterrors.ErrNegativeField{Field: "timeout_precommit"}
	}
	if cfg.TimeoutPrecommitDelta < 0 {
		return cmterrors.ErrNegativeField{Field: "timeout_precommit_delta"}
	}
	if cfg.TimeoutCommit < 0 {
		return cmterrors.ErrNegativeField{Field: "timeout_commit"}
	}
	if cfg.CreateEmptyBlocksInterval < 0 {
		return cmterrors.ErrNegativeField{Field: "create_empty_blocks_interval"}
	}
	if cfg.PeerGossipSleepDuration < 0 {
		return cmterrors.ErrNegativeField{Field: "peer_gossip_sleep_duration"}
	}
	if cfg.PeerQueryMaj23SleepDuration < 0 {
		return cmterrors.ErrNegativeField{Field: "peer_query_maj23_sleep_duration"}
	}
	if cfg.DoubleSignCheckHeight < 0 {
		return cmterrors.ErrNegativeField{Field: "double_sign_check_height"}
	}
	return nil
}

//-----------------------------------------------------------------------------
// StorageConfig

// StorageConfig allows more fine-grained control over certain storage-related
// behavior.
type StorageConfig struct {
	// Set to false to ensure ABCI responses are persisted. ABCI responses are
	// required for `/block_results` RPC queries, and to reindex events in the
	// command-line tool.
	DiscardABCIResponses bool `mapstructure:"discard_abci_responses"`
<<<<<<< HEAD
	// Configuration related to storage pruning.
	Pruning *PruningConfig `mapstructure:"pruning"`
=======

	// Hex representation of the hash of the genesis file.
	// This is an optional parameter set when an operator provides
	// a hash via the command line.
	// It is used to verify the hash of the actual genesis file.
	// Note that if the provided has does not match the hash of the genesis file
	// the node will report an error and not boot.
	GenesisHash string `mapstructure:"genesis_hash"`
>>>>>>> 7e63417f
}

// DefaultStorageConfig returns the default configuration options relating to
// CometBFT storage optimization.
func DefaultStorageConfig() *StorageConfig {
	return &StorageConfig{
		DiscardABCIResponses: false,
<<<<<<< HEAD
		Pruning:              DefaultPruningConfig(),
=======
		GenesisHash:          "",
>>>>>>> 7e63417f
	}
}

// TestStorageConfig returns storage configuration that can be used for
// testing.
func TestStorageConfig() *StorageConfig {
	return &StorageConfig{
		DiscardABCIResponses: false,
<<<<<<< HEAD
		Pruning:              TestPruningConfig(),
	}
}

func (cfg *StorageConfig) ValidateBasic() error {
	if err := cfg.Pruning.ValidateBasic(); err != nil {
		return fmt.Errorf("error in [pruning] section: %w", err)
=======
		GenesisHash:          "",
>>>>>>> 7e63417f
	}
	return nil
}

// -----------------------------------------------------------------------------
// TxIndexConfig
// Remember that Event has the following structure:
// type: [
//
//	key: value,
//	...
//
// ]
//
// CompositeKeys are constructed by `type.key`
// TxIndexConfig defines the configuration for the transaction indexer,
// including composite keys to index.
type TxIndexConfig struct {
	// What indexer to use for transactions
	//
	// Options:
	//   1) "null"
	//   2) "kv" (default) - the simplest possible indexer,
	//      backed by key-value storage (defaults to levelDB; see DBBackend).
	//   3) "psql" - the indexer services backed by PostgreSQL.
	Indexer string `mapstructure:"indexer"`

	// The PostgreSQL connection configuration, the connection format:
	// postgresql://<user>:<password>@<host>:<port>/<db>?<opts>
	PsqlConn string `mapstructure:"psql-conn"`
}

// DefaultTxIndexConfig returns a default configuration for the transaction indexer.
func DefaultTxIndexConfig() *TxIndexConfig {
	return &TxIndexConfig{
		Indexer: "kv",
	}
}

// TestTxIndexConfig returns a default configuration for the transaction indexer.
func TestTxIndexConfig() *TxIndexConfig {
	return DefaultTxIndexConfig()
}

//-----------------------------------------------------------------------------
// InstrumentationConfig

// InstrumentationConfig defines the configuration for metrics reporting.
type InstrumentationConfig struct {
	// When true, Prometheus metrics are served under /metrics on
	// PrometheusListenAddr.
	// Check out the documentation for the list of available metrics.
	Prometheus bool `mapstructure:"prometheus"`

	// Address to listen for Prometheus collector(s) connections.
	PrometheusListenAddr string `mapstructure:"prometheus_listen_addr"`

	// Maximum number of simultaneous connections.
	// If you want to accept a larger number than the default, make sure
	// you increase your OS limits.
	// 0 - unlimited.
	MaxOpenConnections int `mapstructure:"max_open_connections"`

	// Instrumentation namespace.
	Namespace string `mapstructure:"namespace"`
}

// DefaultInstrumentationConfig returns a default configuration for metrics
// reporting.
func DefaultInstrumentationConfig() *InstrumentationConfig {
	return &InstrumentationConfig{
		Prometheus:           false,
		PrometheusListenAddr: ":26660",
		MaxOpenConnections:   3,
		Namespace:            "cometbft",
	}
}

// TestInstrumentationConfig returns a default configuration for metrics
// reporting.
func TestInstrumentationConfig() *InstrumentationConfig {
	return DefaultInstrumentationConfig()
}

// ValidateBasic performs basic validation (checking param bounds, etc.) and
// returns an error if any check fails.
func (cfg *InstrumentationConfig) ValidateBasic() error {
	if cfg.MaxOpenConnections < 0 {
		return cmterrors.ErrNegativeField{Field: "max_open_connections"}
	}
	return nil
}

func (cfg *InstrumentationConfig) IsPrometheusEnabled() bool {
	return cfg.Prometheus && cfg.PrometheusListenAddr != ""
}

//-----------------------------------------------------------------------------
// Utils

// helper function to make config creation independent of root dir
func rootify(path, root string) string {
	if filepath.IsAbs(path) {
		return path
	}
	return filepath.Join(root, path)
}

//-----------------------------------------------------------------------------
// Moniker

var defaultMoniker = getDefaultMoniker()

// getDefaultMoniker returns a default moniker, which is the host name. If runtime
// fails to get the host name, "anonymous" will be returned.
func getDefaultMoniker() string {
	moniker, err := os.Hostname()
	if err != nil {
		moniker = "anonymous"
	}
	return moniker
}

//-----------------------------------------------------------------------------
// PruningConfig

type PruningConfig struct {
	// The time period between automated background pruning operations.
	Interval time.Duration `mapstructure:"interval"`
	// Data companion-related pruning configuration.
	DataCompanion *DataCompanionPruningConfig `mapstructure:"data_companion"`
}

func DefaultPruningConfig() *PruningConfig {
	return &PruningConfig{
		Interval:      DefaultPruningInterval,
		DataCompanion: DefaultDataCompanionPruningConfig(),
	}
}

func TestPruningConfig() *PruningConfig {
	return &PruningConfig{
		Interval:      DefaultPruningInterval,
		DataCompanion: TestDataCompanionPruningConfig(),
	}
}

func (cfg *PruningConfig) ValidateBasic() error {
	if cfg.Interval <= 0 {
		return errors.New("interval must be > 0")
	}
	if err := cfg.DataCompanion.ValidateBasic(); err != nil {
		return fmt.Errorf("error in [data_companion] section: %w", err)
	}
	return nil
}

//-----------------------------------------------------------------------------
// DataCompanionPruningConfig

type DataCompanionPruningConfig struct {
	// Whether automatic pruning respects values set by the data companion.
	// Disabled by default. All other parameters in this section are ignored
	// when this is disabled.
	//
	// If disabled, only the application retain height will influence block
	// pruning (but not block results pruning). Only enabling this at a later
	// stage will potentially mean that blocks below the application-set retain
	// height at the time will not be available to the data companion.
	Enabled bool `mapstructure:"enabled"`
	// The initial value for the data companion block retain height if the data
	// companion has not yet explicitly set one. If the data companion has
	// already set a block retain height, this is ignored.
	InitialBlockRetainHeight int64 `mapstructure:"initial_block_retain_height"`
	// The initial value for the data companion block results retain height if
	// the data companion has not yet explicitly set one. If the data companion
	// has already set a block results retain height, this is ignored.
	InitialBlockResultsRetainHeight int64 `mapstructure:"initial_block_results_retain_height"`
}

func DefaultDataCompanionPruningConfig() *DataCompanionPruningConfig {
	return &DataCompanionPruningConfig{
		Enabled:                         false,
		InitialBlockRetainHeight:        0,
		InitialBlockResultsRetainHeight: 0,
	}
}

func TestDataCompanionPruningConfig() *DataCompanionPruningConfig {
	return &DataCompanionPruningConfig{
		Enabled:                         false,
		InitialBlockRetainHeight:        0,
		InitialBlockResultsRetainHeight: 0,
	}
}

func (cfg *DataCompanionPruningConfig) ValidateBasic() error {
	if !cfg.Enabled {
		return nil
	}
	if cfg.InitialBlockRetainHeight < 0 {
		return errors.New("initial_block_retain_height cannot be negative")
	}
	if cfg.InitialBlockResultsRetainHeight < 0 {
		return errors.New("initial_block_results_retain_height cannot be negative")
	}
	return nil
}<|MERGE_RESOLUTION|>--- conflicted
+++ resolved
@@ -1226,10 +1226,8 @@
 	// required for `/block_results` RPC queries, and to reindex events in the
 	// command-line tool.
 	DiscardABCIResponses bool `mapstructure:"discard_abci_responses"`
-<<<<<<< HEAD
 	// Configuration related to storage pruning.
 	Pruning *PruningConfig `mapstructure:"pruning"`
-=======
 
 	// Hex representation of the hash of the genesis file.
 	// This is an optional parameter set when an operator provides
@@ -1238,7 +1236,6 @@
 	// Note that if the provided has does not match the hash of the genesis file
 	// the node will report an error and not boot.
 	GenesisHash string `mapstructure:"genesis_hash"`
->>>>>>> 7e63417f
 }
 
 // DefaultStorageConfig returns the default configuration options relating to
@@ -1246,11 +1243,8 @@
 func DefaultStorageConfig() *StorageConfig {
 	return &StorageConfig{
 		DiscardABCIResponses: false,
-<<<<<<< HEAD
 		Pruning:              DefaultPruningConfig(),
-=======
 		GenesisHash:          "",
->>>>>>> 7e63417f
 	}
 }
 
@@ -1259,17 +1253,14 @@
 func TestStorageConfig() *StorageConfig {
 	return &StorageConfig{
 		DiscardABCIResponses: false,
-<<<<<<< HEAD
 		Pruning:              TestPruningConfig(),
+		GenesisHash:          "",
 	}
 }
 
 func (cfg *StorageConfig) ValidateBasic() error {
 	if err := cfg.Pruning.ValidateBasic(); err != nil {
 		return fmt.Errorf("error in [pruning] section: %w", err)
-=======
-		GenesisHash:          "",
->>>>>>> 7e63417f
 	}
 	return nil
 }
