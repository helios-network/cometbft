package state

import (
	"bytes"
	"context"
	"fmt"
	"time"

	abci "github.com/cometbft/cometbft/abci/types"
	cryptoenc "github.com/cometbft/cometbft/crypto/encoding"
	"github.com/cometbft/cometbft/libs/fail"
	"github.com/cometbft/cometbft/libs/log"
	"github.com/cometbft/cometbft/mempool"
	cmtproto "github.com/cometbft/cometbft/proto/tendermint/types"
	"github.com/cometbft/cometbft/proxy"
	"github.com/cometbft/cometbft/types"
)

//-----------------------------------------------------------------------------
// BlockExecutor handles block execution and state updates.
// It exposes ApplyBlock(), which validates & executes the block, updates state w/ ABCI responses,
// then commits and updates the mempool atomically, then saves state.

// BlockExecutor provides the context and accessories for properly executing a block.
type BlockExecutor struct {
	// save state, validators, consensus params, abci responses here
	store Store

	// use blockstore for the pruning functions.
	blockStore BlockStore

	pruner *Pruner

	// execute the app against this
	proxyApp proxy.AppConnConsensus

	// events
	eventBus types.BlockEventPublisher

	// manage the mempool lock during commit
	// and update both with block results after commit.
	mempool mempool.Mempool
	evpool  EvidencePool

	// 1-element cache of validated blocks
	lastValidatedBlock *types.Block

	logger log.Logger

	metrics *Metrics
}

type BlockExecutorOption func(executor *BlockExecutor)

func BlockExecutorWithPruner(pruner *Pruner) BlockExecutorOption {
	return func(blockExec *BlockExecutor) {
		blockExec.pruner = pruner
	}
}

func BlockExecutorWithMetrics(metrics *Metrics) BlockExecutorOption {
	return func(blockExec *BlockExecutor) {
		blockExec.metrics = metrics
	}
}

// NewBlockExecutor returns a new BlockExecutor with a NopEventBus.
// Call SetEventBus to provide one.
func NewBlockExecutor(
	stateStore Store,
	logger log.Logger,
	proxyApp proxy.AppConnConsensus,
	mempool mempool.Mempool,
	evpool EvidencePool,
	blockStore BlockStore,
	options ...BlockExecutorOption,
) *BlockExecutor {
	res := &BlockExecutor{
		store:      stateStore,
		proxyApp:   proxyApp,
		eventBus:   types.NopEventBus{},
		mempool:    mempool,
		evpool:     evpool,
		logger:     logger,
		metrics:    NopMetrics(),
		blockStore: blockStore,
	}

	for _, option := range options {
		option(res)
	}

	return res
}

func (blockExec *BlockExecutor) Store() Store {
	return blockExec.store
}

// SetEventBus - sets the event bus for publishing block related events.
// If not called, it defaults to types.NopEventBus.
func (blockExec *BlockExecutor) SetEventBus(eventBus types.BlockEventPublisher) {
	blockExec.eventBus = eventBus
}

// CreateProposalBlock calls state.MakeBlock with evidence from the evpool
// and txs from the mempool. The max bytes must be big enough to fit the commit.
// The block space is first allocated to outstanding evidence.
// The rest is given to txs, up to the max gas.
//
// Contract: application will not return more bytes than are sent over the wire.
func (blockExec *BlockExecutor) CreateProposalBlock(
	ctx context.Context,
	height int64,
	state State,
	lastExtCommit *types.ExtendedCommit,
	proposerAddr []byte,
) (*types.Block, error) {
	maxBytes := state.ConsensusParams.Block.MaxBytes
	emptyMaxBytes := maxBytes == -1
	if emptyMaxBytes {
		maxBytes = int64(types.MaxBlockSizeBytes)
	}

	maxGas := state.ConsensusParams.Block.MaxGas

	evidence, evSize := blockExec.evpool.PendingEvidence(state.ConsensusParams.Evidence.MaxBytes)

	// Fetch a limited amount of valid txs
	maxDataBytes := types.MaxDataBytes(maxBytes, evSize, state.Validators.Size())
	maxReapBytes := maxDataBytes
	if emptyMaxBytes {
		maxReapBytes = -1
	}

	txs := blockExec.mempool.ReapMaxBytesMaxGas(maxReapBytes, maxGas)
	commit := lastExtCommit.ToCommit()
	block := state.MakeBlock(height, txs, commit, evidence, proposerAddr)
	rpp, err := blockExec.proxyApp.PrepareProposal(
		ctx,
		&abci.RequestPrepareProposal{
			MaxTxBytes:         maxDataBytes,
			Txs:                block.Txs.ToSliceOfBytes(),
			LocalLastCommit:    buildExtendedCommitInfoFromStore(lastExtCommit, blockExec.store, state.InitialHeight, state.ConsensusParams.ABCI),
			Misbehavior:        block.Evidence.Evidence.ToABCI(),
			Height:             block.Height,
			Time:               block.Time,
			NextValidatorsHash: block.NextValidatorsHash,
			ProposerAddress:    block.ProposerAddress,
		},
	)
	if err != nil {
		// The App MUST ensure that only valid (and hence 'processable') transactions
		// enter the mempool. Hence, at this point, we can't have any non-processable
		// transaction causing an error.
		//
		// Also, the App can simply skip any transaction that could cause any kind of trouble.
		// Either way, we cannot recover in a meaningful way, unless we skip proposing
		// this block, repair what caused the error and try again. Hence, we return an
		// error for now (the production code calling this function is expected to panic).
		return nil, err
	}

	txl := types.ToTxs(rpp.Txs)
	if err := txl.Validate(maxDataBytes); err != nil {
		return nil, err
	}

	return state.MakeBlock(height, txl, commit, evidence, proposerAddr), nil
}

func (blockExec *BlockExecutor) ProcessProposal(
	block *types.Block,
	state State,
) (bool, error) {
	resp, err := blockExec.proxyApp.ProcessProposal(context.TODO(), &abci.RequestProcessProposal{
		Hash:               block.Header.Hash(),
		Height:             block.Header.Height,
		Time:               block.Header.Time,
		Txs:                block.Data.Txs.ToSliceOfBytes(),
		ProposedLastCommit: buildLastCommitInfoFromStore(block, blockExec.store, state.InitialHeight),
		Misbehavior:        block.Evidence.Evidence.ToABCI(),
		ProposerAddress:    block.ProposerAddress,
		NextValidatorsHash: block.NextValidatorsHash,
	})
	if err != nil {
		return false, err
	}
	if resp.IsStatusUnknown() {
		panic(fmt.Sprintf("ProcessProposal responded with status %s", resp.Status.String()))
	}

	return resp.IsAccepted(), nil
}

// ValidateBlock validates the given block against the given state.
// If the block is invalid, it returns an error.
// Validation does not mutate state, but does require historical information from the stateDB,
// ie. to verify evidence from a validator at an old height.
func (blockExec *BlockExecutor) ValidateBlock(state State, block *types.Block) error {
	if !blockExec.lastValidatedBlock.HashesTo(block.Hash()) {
		if err := validateBlock(state, block); err != nil {
			return err
		}
		blockExec.lastValidatedBlock = block
	}
	return blockExec.evpool.CheckEvidence(block.Evidence.Evidence)
}

// ApplyVerifiedBlock does the same as `ApplyBlock`, but skips verification.
func (blockExec *BlockExecutor) ApplyVerifiedBlock(
	state State, blockID types.BlockID, block *types.Block,
) (State, error) {
	return blockExec.applyBlock(state, blockID, block)
}

// ApplyBlock validates the block against the state, executes it against the app,
// fires the relevant events, commits the app, and saves the new state and responses.
// It returns the new state.
// It's the only function that needs to be called
// from outside this package to process and commit an entire block.
// It takes a blockID to avoid recomputing the parts hash.
func (blockExec *BlockExecutor) ApplyBlock(
	state State, blockID types.BlockID, block *types.Block,
) (State, error) {
<<<<<<< HEAD

	if !blockExec.lastValidatedBlock.HashesTo(block.Hash()) {
		if err := validateBlock(state, block); err != nil {
			return state, ErrInvalidBlock(err)
		}
		blockExec.lastValidatedBlock = block
=======
	if err := validateBlock(state, block); err != nil {
		return state, ErrInvalidBlock(err)
>>>>>>> 32e45129
	}

	return blockExec.applyBlock(state, blockID, block)
}

func (blockExec *BlockExecutor) applyBlock(state State, blockID types.BlockID, block *types.Block) (State, error) {
	startTime := time.Now().UnixNano()
	abciResponse, err := blockExec.proxyApp.FinalizeBlock(context.TODO(), &abci.RequestFinalizeBlock{
		Hash:               block.Hash(),
		NextValidatorsHash: block.NextValidatorsHash,
		ProposerAddress:    block.ProposerAddress,
		Height:             block.Height,
		Time:               block.Time,
		DecidedLastCommit:  buildLastCommitInfoFromStore(block, blockExec.store, state.InitialHeight),
		Misbehavior:        block.Evidence.Evidence.ToABCI(),
		Txs:                block.Txs.ToSliceOfBytes(),
	})
	endTime := time.Now().UnixNano()
	blockExec.metrics.BlockProcessingTime.Observe(float64(endTime-startTime) / 1000000)
	if err != nil {
		blockExec.logger.Error("error in proxyAppConn.FinalizeBlock", "err", err)
		return state, err
	}

	blockExec.logger.Info(
		"finalized block",
		"height", block.Height,
		"num_txs_res", len(abciResponse.TxResults),
		"num_val_updates", len(abciResponse.ValidatorUpdates),
		"block_app_hash", fmt.Sprintf("%X", abciResponse.AppHash),
	)

	// Assert that the application correctly returned tx results for each of the transactions provided in the block
	if len(block.Data.Txs) != len(abciResponse.TxResults) {
		return state, fmt.Errorf("expected tx results length to match size of transactions in block. Expected %d, got %d", len(block.Data.Txs), len(abciResponse.TxResults))
	}

	blockExec.logger.Info("executed block", "height", block.Height, "app_hash", fmt.Sprintf("%X", abciResponse.AppHash))

	fail.Fail() // XXX

	// Save the results before we commit.
	if err := blockExec.store.SaveFinalizeBlockResponse(block.Height, abciResponse); err != nil {
		return state, err
	}

	fail.Fail() // XXX

	// validate the validator updates and convert to CometBFT types
	err = validateValidatorUpdates(abciResponse.ValidatorUpdates, state.ConsensusParams.Validator)
	if err != nil {
		return state, fmt.Errorf("error in validator updates: %v", err)
	}

	validatorUpdates, err := types.PB2TM.ValidatorUpdates(abciResponse.ValidatorUpdates)
	if err != nil {
		return state, err
	}
	if len(validatorUpdates) > 0 {
		blockExec.logger.Info("updates to validators", "updates", types.ValidatorListString(validatorUpdates))
		blockExec.metrics.ValidatorSetUpdates.Add(1)
	}
	if abciResponse.ConsensusParamUpdates != nil {
		blockExec.metrics.ConsensusParamUpdates.Add(1)
	}

	// Update the state with the block and responses.
	state, err = updateState(state, blockID, &block.Header, abciResponse, validatorUpdates)
	if err != nil {
		return state, fmt.Errorf("commit failed for application: %v", err)
	}

	// Lock mempool, commit app state, update mempoool.
	retainHeight, err := blockExec.Commit(state, block, abciResponse)
	if err != nil {
		return state, fmt.Errorf("commit failed for application: %v", err)
	}

	// Update evpool with the latest state.
	blockExec.evpool.Update(state, block.Evidence.Evidence)

	fail.Fail() // XXX

	// Update the app hash and save the state.
	state.AppHash = abciResponse.AppHash
	if err := blockExec.store.Save(state); err != nil {
		return state, err
	}

	fail.Fail() // XXX

	// Prune old heights, if requested by ABCI app.
	if retainHeight > 0 && blockExec.pruner != nil {
		err := blockExec.pruner.SetApplicationBlockRetainHeight(retainHeight)
		if err != nil {
			blockExec.logger.Error("Failed to set application block retain height", "retainHeight", retainHeight, "err", err)
		}
	}

	// Events are fired after everything else.
	// NOTE: if we crash between Commit and Save, events wont be fired during replay
	fireEvents(blockExec.logger, blockExec.eventBus, block, blockID, abciResponse, validatorUpdates)

	return state, nil
}

func (blockExec *BlockExecutor) ExtendVote(
	ctx context.Context,
	vote *types.Vote,
	block *types.Block,
	state State,
) ([]byte, error) {
	if !block.HashesTo(vote.BlockID.Hash) {
		panic(fmt.Sprintf("vote's hash does not match the block it is referring to %X!=%X", block.Hash(), vote.BlockID.Hash))
	}
	if vote.Height != block.Height {
		panic(fmt.Sprintf("vote's and block's heights do not match %d!=%d", block.Height, vote.Height))
	}

	req := abci.RequestExtendVote{
		Hash:               vote.BlockID.Hash,
		Height:             vote.Height,
		Time:               block.Time,
		Txs:                block.Txs.ToSliceOfBytes(),
		ProposedLastCommit: buildLastCommitInfoFromStore(block, blockExec.store, state.InitialHeight),
		Misbehavior:        block.Evidence.Evidence.ToABCI(),
		NextValidatorsHash: block.NextValidatorsHash,
		ProposerAddress:    block.ProposerAddress,
	}

	resp, err := blockExec.proxyApp.ExtendVote(ctx, &req)
	if err != nil {
		panic(fmt.Errorf("ExtendVote call failed: %w", err))
	}
	return resp.VoteExtension, nil
}

func (blockExec *BlockExecutor) VerifyVoteExtension(ctx context.Context, vote *types.Vote) error {
	req := abci.RequestVerifyVoteExtension{
		Hash:             vote.BlockID.Hash,
		ValidatorAddress: vote.ValidatorAddress,
		Height:           vote.Height,
		VoteExtension:    vote.Extension,
	}

	resp, err := blockExec.proxyApp.VerifyVoteExtension(ctx, &req)
	if err != nil {
		panic(fmt.Errorf("VerifyVoteExtension call failed: %w", err))
	}
	if resp.IsStatusUnknown() {
		panic(fmt.Sprintf("VerifyVoteExtension responded with status %s", resp.Status.String()))
	}

	if !resp.IsAccepted() {
		return types.ErrInvalidVoteExtension
	}
	return nil
}

// Commit locks the mempool, runs the ABCI Commit message, and asynchronously starts updating the
// mempool.
// It returns the result of calling abci.Commit which is the height to retain (if any)).
// The application is expected to have persisted its state (if any) before returning
// from the ABCI Commit call. This is the only place where the application should
// persist its state.
// The Mempool must be locked during commit and update because state is
// typically reset on Commit and old txs must be replayed against committed
// state before new txs are run in the mempool, lest they be invalid.
// The mempool is unlocked when the Update routine completes, which is
// asynchronous from Commit.
func (blockExec *BlockExecutor) Commit(
	state State,
	block *types.Block,
	abciResponse *abci.ResponseFinalizeBlock,
) (int64, error) {
	blockExec.mempool.Lock()
	unlockMempool := func() { blockExec.mempool.Unlock() }

	// while mempool is Locked, flush to ensure all async requests have completed
	// in the ABCI app before Commit.
	err := blockExec.mempool.FlushAppConn()
	if err != nil {
		unlockMempool()
		blockExec.logger.Error("client error during mempool.FlushAppConn, flushing mempool", "err", err)
		return 0, err
	}

	// Commit block, get hash back
	res, err := blockExec.proxyApp.Commit(context.TODO())
	if err != nil {
		unlockMempool()
		blockExec.logger.Error("client error during proxyAppConn.CommitSync", "err", err)
		return 0, err
	}

	// ResponseCommit has no error code - just data
	blockExec.logger.Info(
		"committed state",
		"height", block.Height,
		"block_app_hash", fmt.Sprintf("%X", block.AppHash),
	)

	// Update mempool.
	go blockExec.asyncUpdateMempool(unlockMempool, block, state.Copy(), abciResponse)

	return res.RetainHeight, err
}

// updates the mempool with the latest state asynchronously.
func (blockExec *BlockExecutor) asyncUpdateMempool(
	unlockMempool func(),
	block *types.Block,
	state State,
	abciResponse *abci.ResponseFinalizeBlock,
) {
	defer unlockMempool()

	err := blockExec.mempool.Update(
		block.Height,
		block.Txs,
		abciResponse.TxResults,
		TxPreCheck(state),
		TxPostCheck(state),
	)

	if err != nil {
		// We panic in this case, out of legacy behavior. Before we made the mempool
		// update complete asynchronously from Commit, we would panic if the mempool
		// update failed. This is because we panic on any error within commit.
		// We should consider changing this behavior in the future, as there is no
		// need to panic if the mempool update failed. The most severe thing we
		// would need to do is dump the mempool and restart it.
		panic(fmt.Sprintf("client error during mempool.Update; error %v", err))
	}
}

//---------------------------------------------------------
// Helper functions for executing blocks and updating state

func buildLastCommitInfoFromStore(block *types.Block, store Store, initialHeight int64) abci.CommitInfo {
	if block.Height == initialHeight { // check for initial height before loading validators
		// there is no last commit for the initial height.
		// return an empty value.
		return abci.CommitInfo{}
	}

	lastValSet, err := store.LoadValidators(block.Height - 1)
	if err != nil {
		panic(fmt.Errorf("failed to load validator set at height %d: %w", block.Height-1, err))
	}

	return BuildLastCommitInfo(block, lastValSet, initialHeight)
}

// BuildLastCommitInfo builds a CommitInfo from the given block and validator set.
// If you want to load the validator set from the store instead of providing it,
// use buildLastCommitInfoFromStore.
func BuildLastCommitInfo(block *types.Block, lastValSet *types.ValidatorSet, initialHeight int64) abci.CommitInfo {
	if block.Height == initialHeight {
		// there is no last commit for the initial height.
		// return an empty value.
		return abci.CommitInfo{}
	}

	var (
		commitSize = block.LastCommit.Size()
		valSetLen  = len(lastValSet.Validators)
	)

	// ensure that the size of the validator set in the last commit matches
	// the size of the validator set in the state store.
	if commitSize != valSetLen {
		panic(fmt.Sprintf(
			"commit size (%d) doesn't match validator set length (%d) at height %d\n\n%v\n\n%v",
			commitSize, valSetLen, block.Height, block.LastCommit.Signatures, lastValSet.Validators,
		))
	}

	votes := make([]abci.VoteInfo, block.LastCommit.Size())
	for i, val := range lastValSet.Validators {
		commitSig := block.LastCommit.Signatures[i]
		votes[i] = abci.VoteInfo{
			Validator:   types.TM2PB.Validator(val),
			BlockIdFlag: cmtproto.BlockIDFlag(commitSig.BlockIDFlag),
		}
	}

	return abci.CommitInfo{
		Round: block.LastCommit.Round,
		Votes: votes,
	}
}

// buildExtendedCommitInfoFromStore populates an ABCI extended commit from the
// corresponding CometBFT extended commit ec, using the stored validator set
// from ec.  It requires ec to include the original precommit votes along with
// the vote extensions from the last commit.
//
// For heights below the initial height, for which we do not have the required
// data, it returns an empty record.
//
// Assumes that the commit signatures are sorted according to validator index.
func buildExtendedCommitInfoFromStore(ec *types.ExtendedCommit, store Store, initialHeight int64, ap types.ABCIParams) abci.ExtendedCommitInfo {
	if ec.Height < initialHeight {
		// There are no extended commits for heights below the initial height.
		return abci.ExtendedCommitInfo{}
	}

	valSet, err := store.LoadValidators(ec.Height)
	if err != nil {
		panic(fmt.Errorf("failed to load validator set at height %d, initial height %d: %w", ec.Height, initialHeight, err))
	}

	return BuildExtendedCommitInfo(ec, valSet, initialHeight, ap)
}

// BuildExtendedCommitInfo builds an ExtendedCommitInfo from the given block and validator set.
// If you want to load the validator set from the store instead of providing it,
// use buildExtendedCommitInfoFromStore.
func BuildExtendedCommitInfo(ec *types.ExtendedCommit, valSet *types.ValidatorSet, initialHeight int64, ap types.ABCIParams) abci.ExtendedCommitInfo {
	if ec.Height < initialHeight {
		// There are no extended commits for heights below the initial height.
		return abci.ExtendedCommitInfo{}
	}

	var (
		ecSize    = ec.Size()
		valSetLen = len(valSet.Validators)
	)

	// Ensure that the size of the validator set in the extended commit matches
	// the size of the validator set in the state store.
	if ecSize != valSetLen {
		panic(fmt.Errorf(
			"extended commit size (%d) does not match validator set length (%d) at height %d\n\n%v\n\n%v",
			ecSize, valSetLen, ec.Height, ec.ExtendedSignatures, valSet.Validators,
		))
	}

	votes := make([]abci.ExtendedVoteInfo, ecSize)
	for i, val := range valSet.Validators {
		ecs := ec.ExtendedSignatures[i]

		// Absent signatures have empty validator addresses, but otherwise we
		// expect the validator addresses to be the same.
		if ecs.BlockIDFlag != types.BlockIDFlagAbsent && !bytes.Equal(ecs.ValidatorAddress, val.Address) {
			panic(fmt.Errorf("validator address of extended commit signature in position %d (%s) does not match the corresponding validator's at height %d (%s)",
				i, ecs.ValidatorAddress, ec.Height, val.Address,
			))
		}

		// Check if vote extensions were enabled during the commit's height: ec.Height.
		// ec is the commit from the previous height, so if extensions were enabled
		// during that height, we ensure they are present and deliver the data to
		// the proposer. If they were not enabled during this previous height, we
		// will not deliver extension data.
		if err := ecs.EnsureExtension(ap.VoteExtensionsEnabled(ec.Height)); err != nil {
			panic(fmt.Errorf("commit at height %d has problems with vote extension data; err %w", ec.Height, err))
		}

		votes[i] = abci.ExtendedVoteInfo{
			Validator:          types.TM2PB.Validator(val),
			BlockIdFlag:        cmtproto.BlockIDFlag(ecs.BlockIDFlag),
			VoteExtension:      ecs.Extension,
			ExtensionSignature: ecs.ExtensionSignature,
		}
	}

	return abci.ExtendedCommitInfo{
		Round: ec.Round,
		Votes: votes,
	}
}

func validateValidatorUpdates(abciUpdates []abci.ValidatorUpdate,
	params types.ValidatorParams,
) error {
	for _, valUpdate := range abciUpdates {
		if valUpdate.GetPower() < 0 {
			return fmt.Errorf("voting power can't be negative %v", valUpdate)
		} else if valUpdate.GetPower() == 0 {
			// continue, since this is deleting the validator, and thus there is no
			// pubkey to check
			continue
		}

		// Check if validator's pubkey matches an ABCI type in the consensus params
		pk, err := cryptoenc.PubKeyFromProto(valUpdate.PubKey)
		if err != nil {
			return err
		}

		if !types.IsValidPubkeyType(params, pk.Type()) {
			return fmt.Errorf("validator %v is using pubkey %s, which is unsupported for consensus",
				valUpdate, pk.Type())
		}
	}
	return nil
}

// updateState returns a new State updated according to the header and responses.
func updateState(
	state State,
	blockID types.BlockID,
	header *types.Header,
	abciResponse *abci.ResponseFinalizeBlock,
	validatorUpdates []*types.Validator,
) (State, error) {
	// Copy the valset so we can apply changes from EndBlock
	// and update s.LastValidators and s.Validators.
	nValSet := state.NextValidators.Copy()

	// Update the validator set with the latest abciResponse.
	lastHeightValsChanged := state.LastHeightValidatorsChanged
	if len(validatorUpdates) > 0 {
		err := nValSet.UpdateWithChangeSet(validatorUpdates)
		if err != nil {
			return state, fmt.Errorf("changing validator set: %w", err)
		}
		// Change results from this height but only applies to the next next height.
		lastHeightValsChanged = header.Height + 1 + 1
	}

	// Update validator proposer priority and set state variables.
	nValSet.IncrementProposerPriority(1)

	// Update the params with the latest abciResponse.
	nextParams := state.ConsensusParams
	lastHeightParamsChanged := state.LastHeightConsensusParamsChanged
	if abciResponse.ConsensusParamUpdates != nil {
		// NOTE: must not mutate state.ConsensusParams
		nextParams = state.ConsensusParams.Update(abciResponse.ConsensusParamUpdates)
		err := nextParams.ValidateBasic()
		if err != nil {
			return state, fmt.Errorf("validating new consensus params: %w", err)
		}

		err = state.ConsensusParams.ValidateUpdate(abciResponse.ConsensusParamUpdates, header.Height)
		if err != nil {
			return state, fmt.Errorf("updating consensus params: %w", err)
		}

		state.Version.Consensus.App = nextParams.Version.App

		// Change results from this height but only applies to the next height.
		lastHeightParamsChanged = header.Height + 1
	}

	nextVersion := state.Version

	// NOTE: the AppHash and the VoteExtension has not been populated.
	// It will be filled on state.Save.
	return State{
		Version:                          nextVersion,
		ChainID:                          state.ChainID,
		InitialHeight:                    state.InitialHeight,
		LastBlockHeight:                  header.Height,
		LastBlockID:                      blockID,
		LastBlockTime:                    header.Time,
		NextValidators:                   nValSet,
		Validators:                       state.NextValidators.Copy(),
		LastValidators:                   state.Validators.Copy(),
		LastHeightValidatorsChanged:      lastHeightValsChanged,
		ConsensusParams:                  nextParams,
		LastHeightConsensusParamsChanged: lastHeightParamsChanged,
		LastResultsHash:                  TxResultsHash(abciResponse.TxResults),
		AppHash:                          nil,
	}, nil
}

// Fire NewBlock, NewBlockHeader.
// Fire TxEvent for every tx.
// NOTE: if CometBFT crashes before commit, some or all of these events may be published again.
func fireEvents(
	logger log.Logger,
	eventBus types.BlockEventPublisher,
	block *types.Block,
	blockID types.BlockID,
	abciResponse *abci.ResponseFinalizeBlock,
	validatorUpdates []*types.Validator,
) {
	if err := eventBus.PublishEventNewBlock(types.EventDataNewBlock{
		Block:               block,
		BlockID:             blockID,
		ResultFinalizeBlock: *abciResponse,
	}); err != nil {
		logger.Error("failed publishing new block", "err", err)
	}

	if err := eventBus.PublishEventNewBlockHeader(types.EventDataNewBlockHeader{
		Header: block.Header,
	}); err != nil {
		logger.Error("failed publishing new block header", "err", err)
	}

	if err := eventBus.PublishEventNewBlockEvents(types.EventDataNewBlockEvents{
		Height: block.Height,
		Events: abciResponse.Events,
		NumTxs: int64(len(block.Txs)),
	}); err != nil {
		logger.Error("failed publishing new block events", "err", err)
	}

	if len(block.Evidence.Evidence) != 0 {
		for _, ev := range block.Evidence.Evidence {
			if err := eventBus.PublishEventNewEvidence(types.EventDataNewEvidence{
				Evidence: ev,
				Height:   block.Height,
			}); err != nil {
				logger.Error("failed publishing new evidence", "err", err)
			}
		}
	}

	for i, tx := range block.Data.Txs {
		if err := eventBus.PublishEventTx(types.EventDataTx{TxResult: abci.TxResult{
			Height: block.Height,
			Index:  uint32(i),
			Tx:     tx,
			Result: *(abciResponse.TxResults[i]),
		}}); err != nil {
			logger.Error("failed publishing event TX", "err", err)
		}
	}

	if len(validatorUpdates) > 0 {
		if err := eventBus.PublishEventValidatorSetUpdates(
			types.EventDataValidatorSetUpdates{ValidatorUpdates: validatorUpdates}); err != nil {
			logger.Error("failed publishing event", "err", err)
		}
	}
}

//----------------------------------------------------------------------------------------------------
// Execute block without state. TODO: eliminate

// ExecCommitBlock executes and commits a block on the proxyApp without validating or mutating the state.
// It returns the application root hash (result of abci.Commit).
func ExecCommitBlock(
	appConnConsensus proxy.AppConnConsensus,
	block *types.Block,
	logger log.Logger,
	store Store,
	initialHeight int64,
) ([]byte, error) {
	commitInfo := buildLastCommitInfoFromStore(block, store, initialHeight)

	resp, err := appConnConsensus.FinalizeBlock(context.TODO(), &abci.RequestFinalizeBlock{
		Hash:               block.Hash(),
		NextValidatorsHash: block.NextValidatorsHash,
		ProposerAddress:    block.ProposerAddress,
		Height:             block.Height,
		Time:               block.Time,
		DecidedLastCommit:  commitInfo,
		Misbehavior:        block.Evidence.Evidence.ToABCI(),
		Txs:                block.Txs.ToSliceOfBytes(),
	})
	if err != nil {
		logger.Error("error in proxyAppConn.FinalizeBlock", "err", err)
		return nil, err
	}

	// Assert that the application correctly returned tx results for each of the transactions provided in the block
	if len(block.Data.Txs) != len(resp.TxResults) {
		return nil, fmt.Errorf("expected tx results length to match size of transactions in block. Expected %d, got %d", len(block.Data.Txs), len(resp.TxResults))
	}

	logger.Info("executed block", "height", block.Height, "app_hash", fmt.Sprintf("%X", resp.AppHash))

	// Commit block
	_, err = appConnConsensus.Commit(context.TODO())
	if err != nil {
		logger.Error("client error during proxyAppConn.Commit", "err", err)
		return nil, err
	}

	// ResponseCommit has no error or log
	return resp.AppHash, nil
}<|MERGE_RESOLUTION|>--- conflicted
+++ resolved
@@ -223,17 +223,12 @@
 func (blockExec *BlockExecutor) ApplyBlock(
 	state State, blockID types.BlockID, block *types.Block,
 ) (State, error) {
-<<<<<<< HEAD
 
 	if !blockExec.lastValidatedBlock.HashesTo(block.Hash()) {
 		if err := validateBlock(state, block); err != nil {
 			return state, ErrInvalidBlock(err)
 		}
 		blockExec.lastValidatedBlock = block
-=======
-	if err := validateBlock(state, block); err != nil {
-		return state, ErrInvalidBlock(err)
->>>>>>> 32e45129
 	}
 
 	return blockExec.applyBlock(state, blockID, block)
