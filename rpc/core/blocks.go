--- conflicted
+++ resolved
@@ -199,11 +199,8 @@
 		FinalizeBlockEvents:   results.Events,
 		ValidatorUpdates:      results.ValidatorUpdates,
 		ConsensusParamUpdates: results.ConsensusParamUpdates,
-<<<<<<< HEAD
 		EventPlaintext:        true,
-=======
 		AppHash:               results.AppHash,
->>>>>>> 5f59b429
 	}, nil
 }
 
