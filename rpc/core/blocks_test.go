package core

import (
	"fmt"
	"testing"

	"github.com/stretchr/testify/assert"
	"github.com/stretchr/testify/require"

	dbm "github.com/cometbft/cometbft-db"

	abci "github.com/cometbft/cometbft/abci/types"
	ctypes "github.com/cometbft/cometbft/rpc/core/types"
	rpctypes "github.com/cometbft/cometbft/rpc/jsonrpc/types"
	sm "github.com/cometbft/cometbft/state"
	"github.com/cometbft/cometbft/state/mocks"
)

func TestBlockchainInfo(t *testing.T) {
	cases := []struct {
		min, max     int64
		base, height int64
		limit        int64
		resultLength int64
		wantErr      bool
	}{
		// min > max
		{0, 0, 0, 0, 10, 0, true},  // min set to 1
		{0, 1, 0, 0, 10, 0, true},  // max set to height (0)
		{0, 0, 0, 1, 10, 1, false}, // max set to height (1)
		{2, 0, 0, 1, 10, 0, true},  // max set to height (1)
		{2, 1, 0, 5, 10, 0, true},

		// negative
		{1, 10, 0, 14, 10, 10, false}, // control
		{-1, 10, 0, 14, 10, 0, true},
		{1, -10, 0, 14, 10, 0, true},
		{-9223372036854775808, -9223372036854775788, 0, 100, 20, 0, true},

		// check base
		{1, 1, 1, 1, 1, 1, false},
		{2, 5, 3, 5, 5, 3, false},

		// check limit and height
		{1, 1, 0, 1, 10, 1, false},
		{1, 1, 0, 5, 10, 1, false},
		{2, 2, 0, 5, 10, 1, false},
		{1, 2, 0, 5, 10, 2, false},
		{1, 5, 0, 1, 10, 1, false},
		{1, 5, 0, 10, 10, 5, false},
		{1, 15, 0, 10, 10, 10, false},
		{1, 15, 0, 15, 10, 10, false},
		{1, 15, 0, 15, 20, 15, false},
		{1, 20, 0, 15, 20, 15, false},
		{1, 20, 0, 20, 20, 20, false},
	}

	for i, c := range cases {
		caseString := fmt.Sprintf("test %d failed", i)
		min, max, err := filterMinMax(c.base, c.height, c.min, c.max, c.limit)
		if c.wantErr {
			require.Error(t, err, caseString)
		} else {
			require.NoError(t, err, caseString)
			require.Equal(t, 1+max-min, c.resultLength, caseString)
		}
	}
}

func TestBlockResults(t *testing.T) {
	results := &abci.ResponseFinalizeBlock{
		TxResults: []*abci.ExecTxResult{
			{Code: 0, Data: []byte{0x01}, Log: "ok"},
			{Code: 0, Data: []byte{0x02}, Log: "ok"},
			{Code: 1, Log: "not ok"},
		},
		AppHash: make([]byte, 1),
	}

	env := &Environment{}
	env.StateStore = sm.NewStore(dbm.NewMemDB(), sm.StoreOptions{
		DiscardABCIResponses: false,
	})
	err := env.StateStore.SaveFinalizeBlockResponse(100, results)
	require.NoError(t, err)
	mockstore := &mocks.BlockStore{}
	mockstore.On("Height").Return(int64(100))
	mockstore.On("Base").Return(int64(1))
	env.BlockStore = mockstore

	testCases := []struct {
		height  int64
		wantErr bool
		wantRes *ctypes.ResultBlockResults
	}{
		{-1, true, nil},
		{0, true, nil},
		{101, true, nil},
		{100, false, &ctypes.ResultBlockResults{
			Height:                100,
			TxsResults:            results.TxResults,
			FinalizeBlockEvents:   results.Events,
			ValidatorUpdates:      results.ValidatorUpdates,
			ConsensusParamUpdates: results.ConsensusParamUpdates,
<<<<<<< HEAD
			EventPlaintext:        true,
=======
			AppHash:               make([]byte, 1),
>>>>>>> 5f59b429
		}},
	}

	for _, tc := range testCases {
		res, err := env.BlockResults(&rpctypes.Context{}, &tc.height)
		if tc.wantErr {
			assert.Error(t, err)
		} else {
			assert.NoError(t, err)
			assert.Equal(t, tc.wantRes, res)
		}
	}
}<|MERGE_RESOLUTION|>--- conflicted
+++ resolved
@@ -1,4 +1,3 @@
-package core
 
 import (
 	"fmt"
@@ -102,11 +101,8 @@
 			FinalizeBlockEvents:   results.Events,
 			ValidatorUpdates:      results.ValidatorUpdates,
 			ConsensusParamUpdates: results.ConsensusParamUpdates,
-<<<<<<< HEAD
 			EventPlaintext:        true,
-=======
 			AppHash:               make([]byte, 1),
->>>>>>> 5f59b429
 		}},
 	}
 
