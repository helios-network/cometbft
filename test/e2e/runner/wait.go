--- conflicted
+++ resolved
@@ -21,11 +21,7 @@
 // WaitUntil waits until a given height has been reached.
 func WaitUntil(ctx context.Context, testnet *e2e.Testnet, height int64) error {
 	logger.Info("wait until", "msg", log.NewLazySprintf("Waiting for all nodes to reach height %v...", height))
-<<<<<<< HEAD
-	_, err := waitForAllNodes(ctx, testnet, height, waitingTime(len(testnet.Nodes)))
-=======
-	_, err := waitForAllNodes(testnet, height, waitingTime(len(testnet.Nodes), height))
->>>>>>> 06eeaaa6
+	_, err := waitForAllNodes(ctx, testnet, height, waitingTime(len(testnet.Nodes), height))
 	if err != nil {
 		return err
 	}
