--- conflicted
+++ resolved
@@ -8,11 +8,7 @@
 	"github.com/stretchr/testify/require"
 
 	cmtrand "github.com/cometbft/cometbft/libs/rand"
-<<<<<<< HEAD
-	cmttest "github.com/cometbft/cometbft/libs/test"
-=======
 	"github.com/cometbft/cometbft/libs/test"
->>>>>>> 822b2776
 
 	"github.com/cometbft/cometbft/crypto/tmhash"
 )
@@ -95,19 +91,11 @@
 		proof.Aunts = origAunts
 
 		// Mutating the itemHash should make it fail.
-<<<<<<< HEAD
-		err = proof.Verify(rootHash, cmttest.MutateByteSlice(item))
-		require.Error(t, err, "Expected verification to fail for mutated leaf hash")
-
-		// Mutating the rootHash should make it fail.
-		err = proof.Verify(cmttest.MutateByteSlice(rootHash), item)
-=======
 		err = proof.Verify(rootHash, test.MutateByteSlice(item))
 		require.Error(t, err, "Expected verification to fail for mutated leaf hash")
 
 		// Mutating the rootHash should make it fail.
 		err = proof.Verify(test.MutateByteSlice(rootHash), item)
->>>>>>> 822b2776
 		require.Error(t, err, "Expected verification to fail for mutated root hash")
 	}
 }
