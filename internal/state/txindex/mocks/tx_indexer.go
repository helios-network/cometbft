// Code generated by mockery. DO NOT EDIT.

package mocks

import (
	context "context"

	log "github.com/cometbft/cometbft/libs/log"
	mock "github.com/stretchr/testify/mock"

	query "github.com/cometbft/cometbft/internal/pubsub/query"

	txindex "github.com/cometbft/cometbft/internal/state/txindex"

	v1 "github.com/cometbft/cometbft/api/cometbft/abci/v1"
)

// TxIndexer is an autogenerated mock type for the TxIndexer type
type TxIndexer struct {
	mock.Mock
}

// AddBatch provides a mock function with given fields: b
func (_m *TxIndexer) AddBatch(b *txindex.Batch) error {
	ret := _m.Called(b)

	if len(ret) == 0 {
		panic("no return value specified for AddBatch")
	}

	var r0 error
	if rf, ok := ret.Get(0).(func(*txindex.Batch) error); ok {
		r0 = rf(b)
	} else {
		r0 = ret.Error(0)
	}

	return r0
}

// Get provides a mock function with given fields: hash
func (_m *TxIndexer) Get(hash []byte) (*v1.TxResult, error) {
	ret := _m.Called(hash)

<<<<<<< HEAD
	var r0 *v1.TxResult
=======
	if len(ret) == 0 {
		panic("no return value specified for Get")
	}

	var r0 *types.TxResult
>>>>>>> 6c1deb50
	var r1 error
	if rf, ok := ret.Get(0).(func([]byte) (*v1.TxResult, error)); ok {
		return rf(hash)
	}
	if rf, ok := ret.Get(0).(func([]byte) *v1.TxResult); ok {
		r0 = rf(hash)
	} else {
		if ret.Get(0) != nil {
			r0 = ret.Get(0).(*v1.TxResult)
		}
	}

	if rf, ok := ret.Get(1).(func([]byte) error); ok {
		r1 = rf(hash)
	} else {
		r1 = ret.Error(1)
	}

	return r0, r1
}

// GetRetainHeight provides a mock function with given fields:
func (_m *TxIndexer) GetRetainHeight() (int64, error) {
	ret := _m.Called()

	if len(ret) == 0 {
		panic("no return value specified for GetRetainHeight")
	}

	var r0 int64
	var r1 error
	if rf, ok := ret.Get(0).(func() (int64, error)); ok {
		return rf()
	}
	if rf, ok := ret.Get(0).(func() int64); ok {
		r0 = rf()
	} else {
		r0 = ret.Get(0).(int64)
	}

	if rf, ok := ret.Get(1).(func() error); ok {
		r1 = rf()
	} else {
		r1 = ret.Error(1)
	}

	return r0, r1
}

// Index provides a mock function with given fields: result
func (_m *TxIndexer) Index(result *v1.TxResult) error {
	ret := _m.Called(result)

	if len(ret) == 0 {
		panic("no return value specified for Index")
	}

	var r0 error
	if rf, ok := ret.Get(0).(func(*v1.TxResult) error); ok {
		r0 = rf(result)
	} else {
		r0 = ret.Error(0)
	}

	return r0
}

// Prune provides a mock function with given fields: retainHeight
func (_m *TxIndexer) Prune(retainHeight int64) (int64, int64, error) {
	ret := _m.Called(retainHeight)

	if len(ret) == 0 {
		panic("no return value specified for Prune")
	}

	var r0 int64
	var r1 int64
	var r2 error
	if rf, ok := ret.Get(0).(func(int64) (int64, int64, error)); ok {
		return rf(retainHeight)
	}
	if rf, ok := ret.Get(0).(func(int64) int64); ok {
		r0 = rf(retainHeight)
	} else {
		r0 = ret.Get(0).(int64)
	}

	if rf, ok := ret.Get(1).(func(int64) int64); ok {
		r1 = rf(retainHeight)
	} else {
		r1 = ret.Get(1).(int64)
	}

	if rf, ok := ret.Get(2).(func(int64) error); ok {
		r2 = rf(retainHeight)
	} else {
		r2 = ret.Error(2)
	}

	return r0, r1, r2
}

// Search provides a mock function with given fields: ctx, q
func (_m *TxIndexer) Search(ctx context.Context, q *query.Query) ([]*v1.TxResult, error) {
	ret := _m.Called(ctx, q)

<<<<<<< HEAD
	var r0 []*v1.TxResult
=======
	if len(ret) == 0 {
		panic("no return value specified for Search")
	}

	var r0 []*types.TxResult
>>>>>>> 6c1deb50
	var r1 error
	if rf, ok := ret.Get(0).(func(context.Context, *query.Query) ([]*v1.TxResult, error)); ok {
		return rf(ctx, q)
	}
	if rf, ok := ret.Get(0).(func(context.Context, *query.Query) []*v1.TxResult); ok {
		r0 = rf(ctx, q)
	} else {
		if ret.Get(0) != nil {
			r0 = ret.Get(0).([]*v1.TxResult)
		}
	}

	if rf, ok := ret.Get(1).(func(context.Context, *query.Query) error); ok {
		r1 = rf(ctx, q)
	} else {
		r1 = ret.Error(1)
	}

	return r0, r1
}

// SetLogger provides a mock function with given fields: l
func (_m *TxIndexer) SetLogger(l log.Logger) {
	_m.Called(l)
}

// SetRetainHeight provides a mock function with given fields: retainHeight
func (_m *TxIndexer) SetRetainHeight(retainHeight int64) error {
	ret := _m.Called(retainHeight)

	if len(ret) == 0 {
		panic("no return value specified for SetRetainHeight")
	}

	var r0 error
	if rf, ok := ret.Get(0).(func(int64) error); ok {
		r0 = rf(retainHeight)
	} else {
		r0 = ret.Error(0)
	}

	return r0
}

// NewTxIndexer creates a new instance of TxIndexer. It also registers a testing interface on the mock and a cleanup function to assert the mocks expectations.
// The first argument is typically a *testing.T value.
func NewTxIndexer(t interface {
	mock.TestingT
	Cleanup(func())
}) *TxIndexer {
	mock := &TxIndexer{}
	mock.Mock.Test(t)

	t.Cleanup(func() { mock.AssertExpectations(t) })

	return mock
}<|MERGE_RESOLUTION|>--- conflicted
+++ resolved
@@ -42,15 +42,11 @@
 func (_m *TxIndexer) Get(hash []byte) (*v1.TxResult, error) {
 	ret := _m.Called(hash)
 
-<<<<<<< HEAD
+	if len(ret) == 0 {
+		panic("no return value specified for Get")
+	}
+
 	var r0 *v1.TxResult
-=======
-	if len(ret) == 0 {
-		panic("no return value specified for Get")
-	}
-
-	var r0 *types.TxResult
->>>>>>> 6c1deb50
 	var r1 error
 	if rf, ok := ret.Get(0).(func([]byte) (*v1.TxResult, error)); ok {
 		return rf(hash)
@@ -157,15 +153,11 @@
 func (_m *TxIndexer) Search(ctx context.Context, q *query.Query) ([]*v1.TxResult, error) {
 	ret := _m.Called(ctx, q)
 
-<<<<<<< HEAD
+	if len(ret) == 0 {
+		panic("no return value specified for Search")
+	}
+
 	var r0 []*v1.TxResult
-=======
-	if len(ret) == 0 {
-		panic("no return value specified for Search")
-	}
-
-	var r0 []*types.TxResult
->>>>>>> 6c1deb50
 	var r1 error
 	if rf, ok := ret.Get(0).(func(context.Context, *query.Query) ([]*v1.TxResult, error)); ok {
 		return rf(ctx, q)
